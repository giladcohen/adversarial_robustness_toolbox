--- conflicted
+++ resolved
@@ -83,13 +83,8 @@
         x_test, y_test = self.mnist
 
         # Targeted attack
-<<<<<<< HEAD
         zoo = ZooAttack(classifier=tfc, targeted=True, max_iter=100, binary_search_steps=10)
-        params = {'y': random_targets(y_test, tfc.nb_classes)}
-=======
-        zoo = ZooAttack(classifier=tfc, targeted=True)
         params = {'y': random_targets(y_test, tfc.nb_classes())}
->>>>>>> ded98e23
         x_test_adv = zoo.generate(x_test, **params)
         self.assertFalse((x_test == x_test_adv).all())
         self.assertTrue((x_test_adv <= 1.0001).all())
@@ -187,7 +182,6 @@
         x_test = np.swapaxes(x_test, 1, 3)
 
         # First attack
-<<<<<<< HEAD
         # zoo = ZooAttack(classifier=ptc, targeted=True, max_iter=10, binary_search_steps=10)
         # params = {'y': random_targets(y_test, ptc.nb_classes)}
         # x_test_adv = zoo.generate(x_test, **params)
@@ -199,19 +193,6 @@
         # logger.debug('ZOO target: %s', target)
         # logger.debug('ZOO actual: %s', y_pred_adv)
         # logger.info('ZOO success rate on MNIST: %.2f', (sum(target != y_pred_adv) / float(len(target))))
-=======
-        zoo = ZooAttack(classifier=ptc, targeted=True, max_iter=10)
-        params = {'y': random_targets(y_test, ptc.nb_classes())}
-        x_test_adv = zoo.generate(x_test, **params)
-        self.assertFalse((x_test == x_test_adv).all())
-        self.assertTrue((x_test_adv <= 1.0001).all())
-        self.assertTrue((x_test_adv >= -0.0001).all())
-        target = np.argmax(params['y'], axis=1)
-        y_pred_adv = np.argmax(ptc.predict(x_test_adv), axis=1)
-        logger.debug('ZOO target: %s', target)
-        logger.debug('ZOO actual: %s', y_pred_adv)
-        logger.info('ZOO success rate on MNIST: %.2f', (sum(target != y_pred_adv) / float(len(target))))
->>>>>>> ded98e23
 
         # Second attack
         zoo = ZooAttack(classifier=ptc, targeted=False, max_iter=10)
