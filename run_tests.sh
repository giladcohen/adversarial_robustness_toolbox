#!/usr/bin/env bash
exit_code=0

# Set TensorFlow logging to minimum level ERROR
export TF_CPP_MIN_LOG_LEVEL="3"

# --------------------------------------------------------------------------------------------------------------- TESTS

pytest -q tests/attacks/evasion/ --mlFramework="tensorflow" --durations=0
if [[ $? -ne 0 ]]; then exit_code=1; echo "Failed attacks/evation tests"; fi

pytest -q tests/defences/preprocessor --mlFramework="tensorflow" --durations=0
if [[ $? -ne 0 ]]; then exit_code=1; echo "Failed defences/preprocessor tests"; fi

#Only classifier tests need to be run for each frameworks
mlFrameworkList=("tensorflow" "keras" "pytorch" "scikitlearn")
for mlFramework in "${mlFrameworkList[@]}"; do
  echo "Running tests with framework $mlFramework"
  pytest -q tests/classifiersFrameworks/ --mlFramework=$mlFramework --durations=0
  if [[ $? -ne 0 ]]; then exit_code=1; echo "Failed tests for framework $mlFramework"; fi
done


declare -a attacks=("tests/attacks/test_adversarial_patch.py" \
                    "tests/attacks/test_backdoor_attack.py" \
                    "tests/attacks/test_carlini.py" \
                    "tests/attacks/test_copycat_cnn.py" \
                    "tests/attacks/test_decision_tree_attack.py" \
                    "tests/attacks/test_deepfool.py" \
                    "tests/attacks/test_elastic_net.py" \
                    "tests/attacks/test_functionally_equivalent_extraction.py" \
                    "tests/attacks/test_hclu.py" \
                    "tests/attacks/test_input_filter.py" \
                    "tests/attacks/test_hop_skip_jump.py" \
                    "tests/attacks/test_iterative_method.py" \
                    "tests/attacks/test_knockoff_nets.py" \
                    "tests/attacks/test_newtonfool.py" \
                    "tests/attacks/test_poisoning_attack_svm.py" \
                    "tests/attacks/test_projected_gradient_descent.py" \
                    "tests/attacks/test_saliency_map.py" \
                    "tests/attacks/test_spatial_transformation.py" \
                    "tests/attacks/test_universal_perturbation.py" \
                    "tests/attacks/test_virtual_adversarial.py" \
                    "tests/attacks/test_zoo.py" \
                    "tests/attacks/test_pixel_attack.py" \
                    "tests/attacks/test_threshold_attack.py" )

declare -a classifiers=("tests/estimators/classification/test_blackbox.py" \
                        "tests/estimators/classification/test_catboost.py" \
                        "tests/estimators/classification/test_classifier.py" \
                        "tests/estimators/classification/test_detector_classifier.py" \
                        "tests/estimators/classification/test_ensemble.py" \
                        "tests/estimators/classification/test_GPy.py" \
                        "tests/estimators/classification/test_input_filter.py" \
                        "tests/estimators/classification/test_keras_tf.py" \
                        "tests/estimators/classification/test_lightgbm.py" \
                        "tests/estimators/classification/test_mxnet.py" \
                        "tests/estimators/classification/test_pytorch.py" \
                        "tests/estimators/classification/test_scikitlearn.py" \
                        "tests/estimators/classification/test_xgboost.py" )

declare -a defences=("tests/defences/test_adversarial_trainer.py" \
                     "tests/defences/test_adversarial_trainer_madry_pgd.py" \
                     "tests/defences/test_class_labels.py" \
                     "tests/defences/test_defensive_distillation.py" \
                     "tests/defences/test_feature_squeezing.py" \
                     "tests/defences/test_gaussian_augmentation.py" \
                     "tests/defences/test_gaussian_noise.py" \
                     "tests/defences/test_high_confidence.py" \
                     "tests/defences/test_jpeg_compression.py" \
                     "tests/defences/test_label_smoothing.py" \
                     "tests/defences/test_pixel_defend.py" \
                     "tests/defences/test_reverse_sigmoid.py" \
                     "tests/defences/test_rounded.py" \
                     "tests/defences/test_spatial_smoothing.py" \
                     "tests/defences/test_thermometer_encoding.py" \
                     "tests/defences/test_variance_minimization.py" \
                     "tests/defences/detector/evasion/subsetscanning/test_detector.py" \
                     "tests/defences/detector/evasion/test_detector.py" \
                     "tests/defences/detector/poison/test_activation_defence.py" \
                     "tests/defences/detector/poison/test_clustering_analyzer.py" \
                     "tests/defences/detector/poison/test_ground_truth_evaluator.py" \
                     "tests/defences/detector/poison/test_provenance_defence.py" \
                     "tests/defences/detector/poison/test_roni.py" )

declare -a metrics=("tests/metrics/test_gradient_check.py" \
                    "tests/metrics/test_metrics.py" \
                    "tests/metrics/test_verification_decision_trees.py" )

<<<<<<< HEAD
declare -a poison_detection=("tests/poison_detection/test_activation_defence.py" \
                             "tests/poison_detection/test_clustering_analyzer.py" \
                             "tests/poison_detection/test_ground_truth_evaluator.py" \
                             "tests/poison_detection/test_provenance_defence.py" \
                             "tests/poison_detection/test_roni.py" \
                             "tests/poison_detection/test_spectral_signature_defense.py" )

=======
>>>>>>> ef01b540
declare -a wrappers=("tests/wrappers/test_expectation.py" \
                     "tests/wrappers/test_query_efficient_bb.py" \
                     "tests/wrappers/test_randomized_smoothing.py" \
                     "tests/wrappers/test_wrapper.py" )

declare -a art=("tests/test_data_generators.py" \
                "tests/test_utils.py" \
                "tests/test_visualization.py" )

tests_modules=("attacks" \
               "classifiers" \
               "defences" \
               "metrics" \
               "wrappers" \
               "art" )

# --------------------------------------------------------------------------------------------------- CODE TO RUN TESTS

run_test () {
  test=$1
  test_file_name="$(echo ${test} | rev | cut -d'/' -f1 | rev)"

  echo $'\n\n'
  echo "######################################################################"
  echo ${test}
  echo "######################################################################"
  coverage run --append -m unittest -v ${test}
  if [[ $? -ne 0 ]]; then exit_code=1; echo "Failed $test"; fi
}

for tests_module in "${tests_modules[@]}"; do
  tests="$tests_module[@]"
  for test in "${!tests}"; do
     run_test ${test}
  done
done

bash <(curl -s https://codecov.io/bash)

exit ${exit_code}<|MERGE_RESOLUTION|>--- conflicted
+++ resolved
@@ -87,16 +87,6 @@
                     "tests/metrics/test_metrics.py" \
                     "tests/metrics/test_verification_decision_trees.py" )
 
-<<<<<<< HEAD
-declare -a poison_detection=("tests/poison_detection/test_activation_defence.py" \
-                             "tests/poison_detection/test_clustering_analyzer.py" \
-                             "tests/poison_detection/test_ground_truth_evaluator.py" \
-                             "tests/poison_detection/test_provenance_defence.py" \
-                             "tests/poison_detection/test_roni.py" \
-                             "tests/poison_detection/test_spectral_signature_defense.py" )
-
-=======
->>>>>>> ef01b540
 declare -a wrappers=("tests/wrappers/test_expectation.py" \
                      "tests/wrappers/test_query_efficient_bb.py" \
                      "tests/wrappers/test_randomized_smoothing.py" \
