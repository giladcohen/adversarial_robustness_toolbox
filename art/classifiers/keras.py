# MIT License
#
# Copyright (C) IBM Corporation 2018
#
# Permission is hereby granted, free of charge, to any person obtaining a copy of this software and associated
# documentation files (the "Software"), to deal in the Software without restriction, including without limitation the
# rights to use, copy, modify, merge, publish, distribute, sublicense, and/or sell copies of the Software, and to permit
# persons to whom the Software is furnished to do so, subject to the following conditions:
#
# The above copyright notice and this permission notice shall be included in all copies or substantial portions of the
# Software.
#
# THE SOFTWARE IS PROVIDED "AS IS", WITHOUT WARRANTY OF ANY KIND, EXPRESS OR IMPLIED, INCLUDING BUT NOT LIMITED TO THE
# WARRANTIES OF MERCHANTABILITY, FITNESS FOR A PARTICULAR PURPOSE AND NONINFRINGEMENT. IN NO EVENT SHALL THE
# AUTHORS OR COPYRIGHT HOLDERS BE LIABLE FOR ANY CLAIM, DAMAGES OR OTHER LIABILITY, WHETHER IN AN ACTION OF CONTRACT,
# TORT OR OTHERWISE, ARISING FROM, OUT OF OR IN CONNECTION WITH THE SOFTWARE OR THE USE OR OTHER DEALINGS IN THE
# SOFTWARE.
"""
This module implements the classifier `KerasClassifier` for Keras models.
"""
from __future__ import absolute_import, division, print_function, unicode_literals

import logging

import numpy as np
import six

from art.classifiers.classifier import Classifier

logger = logging.getLogger(__name__)


class KerasClassifier(Classifier):
    """
    Wrapper class for importing Keras models. The supported backends for Keras are TensorFlow and Theano.
    """

    def __init__(self, model, use_logits=False, channel_index=3, clip_values=None, defences=None, preprocessing=(0, 1),
                 input_layer=0, output_layer=0):
        """
        Create a `Classifier` instance from a Keras model. Assumes the `model` passed as argument is compiled.

        :param model: Keras model
        :type model: `keras.models.Model`
        :param use_logits: True if the output of the model are logits.
        :type use_logits: `bool`
        :param channel_index: Index of the axis in data containing the color channels or features.
        :type channel_index: `int`
        :param clip_values: Tuple of the form `(min, max)` of floats or `np.ndarray` representing the minimum and
               maximum values allowed for features. If floats are provided, these will be used as the range of all
               features. If arrays are provided, each value will be considered the bound for a feature, thus
               the shape of clip values needs to match the total number of features.
        :type clip_values: `tuple`
        :param defences: Defences to be activated with the classifier.
        :type defences: :class:`.Preprocessor` or `list(Preprocessor)` instances
        :param preprocessing: Tuple of the form `(substractor, divider)` of floats or `np.ndarray` of values to be
               used for data preprocessing. The first value will be substracted from the input. The input will then
               be divided by the second one.
        :type preprocessing: `tuple`
        :param input_layer: Which layer to consider as the Input when the model has multple input layers.
        :type input_layer: `int`
        :param output_layer: Which layer to consider as the Output when the model has multiple output layers.
        :type output_layer: `int`
        """
        super(KerasClassifier, self).__init__(clip_values=clip_values, channel_index=channel_index, defences=defences,
                                              preprocessing=preprocessing)

        self._model = model
        self._input_layer = input_layer
        self._output_layer = output_layer

        self._initialize_params(model, use_logits, input_layer, output_layer)

    def _initialize_params(self, model, use_logits, input_layer, output_layer):
        """
        Initialize most parameters of the classifier. This is a convenience function called by `__init__` and
        `__setstate__` to avoid code duplication.

        :param model: Keras model
        :type model: `keras.models.Model`
        :param use_logits: True if the output of the model are logits.
        :type use_logits: `bool`
        :param input_layer: Which layer to consider as the Input when the model has multple input layers.
        :type input_layer: `int`
        :param output_layer: Which layer to consider as the Output when the model has multiple output layers.
        :type output_layer: `int`
        """
        import keras.backend as k

        if hasattr(model, 'inputs'):
            self._input_layer = input_layer
            self._input = model.inputs[input_layer]
        else:
            self._input = model.input
            self._input_layer = 0

        if hasattr(model, 'outputs'):
            self._output = model.outputs[output_layer]
            self._output_layer = output_layer
        else:
            self._output = model.output
            self._output_layer = 0

        _, self._nb_classes = k.int_shape(self._output)
        self._input_shape = k.int_shape(self._input)[1:]
        logger.debug('Inferred %i classes and %s as input shape for Keras classifier.', self.nb_classes,
                     str(self.input_shape))

        # Get predictions and loss function
        self._use_logits = use_logits
        label_ph = k.placeholder(shape=self._output.shape)
        if not hasattr(self._model, 'loss'):
            logger.warning('Keras model has no loss set. Trying to use `k.sparse_categorical_crossentropy`.')
            loss_function = k.sparse_categorical_crossentropy
        else:
            if isinstance(self._model.loss, six.string_types):
                loss_function = getattr(k, self._model.loss)
            else:
                loss_function = getattr(k, self._model.loss.__name__)

        preds = self._output
        loss_ = loss_function(label_ph, self._output, from_logits=use_logits)

        if preds == self._input:  # recent Tensorflow version does not allow a model with an output same as the input.
            preds = k.identity(preds)
        loss_grads = k.gradients(loss_, self._input)

        if k.backend() == 'tensorflow':
            loss_grads = loss_grads[0]
        elif k.backend() == 'cntk':
            raise NotImplementedError('Only TensorFlow and Theano support is provided for Keras.')

        # Set loss, grads and prediction functions
        self._preds_op = preds
        self._loss = loss_
        self._loss_grads = k.function([self._input, label_ph], [loss_grads])
        self._preds = k.function([self._input], [preds])

        # Set check for the shape of y for loss functions that do not take labels in one-hot encoding
        self._reduce_labels = (hasattr(self._loss.op, 'inputs') and
                               not all(len(input_.shape) == len(self._loss.op.inputs[0].shape)
                                       for input_ in self._loss.op.inputs))

        # Get the internal layer
        self._layer_names = self._get_layers()

    def loss_gradient(self, x, y, **kwargs):
        """
        Compute the gradient of the loss function w.r.t. `x`.

        :param x: Sample input with shape as expected by the model.
        :type x: `np.ndarray`
        :param y: Correct labels, one-vs-rest encoding.
        :type y: `np.ndarray`
        :return: Array of gradients of the same shape as `x`.
        :rtype: `np.ndarray`
        """
        # Apply preprocessing
        x_preprocessed, y_preprocessed = self._apply_preprocessing(x, y, fit=False)

        # Adjust the shape of y for loss functions that do not take labels in one-hot encoding
        if self._reduce_labels:
            y_preprocessed = np.argmax(y_preprocessed, axis=1)

        # Compute gradients
        grads = self._loss_grads([x_preprocessed, y_preprocessed])[0]
        grads = self._apply_preprocessing_gradient(x, grads)
        assert grads.shape == x_preprocessed.shape

        return grads

<<<<<<< HEAD
    def class_gradient(self, x, label=None):
=======
    def class_gradient(self, x, label=None, logits=False, **kwargs):
>>>>>>> e7e2a348
        """
        Compute per-class derivatives w.r.t. `x`.

        :param x: Sample input with shape as expected by the model.
        :type x: `np.ndarray`
        :param label: Index of a specific per-class derivative. If an integer is provided, the gradient of that class
                      output is computed for all samples. If multiple values as provided, the first dimension should
                      match the batch size of `x`, and each value will be used as target for its corresponding sample in
                      `x`. If `None`, then gradients for all classes will be computed for each sample.
        :type label: `int` or `list`
        :return: Array of gradients of input features w.r.t. each class in the form
                 `(batch_size, nb_classes, input_shape)` when computing for all classes, otherwise shape becomes
                 `(batch_size, 1, input_shape)` when `label` parameter is specified.
        :rtype: `np.ndarray`
        """
        # Check value of label for computing gradients
        if not (label is None or (isinstance(label, (int, np.integer)) and label in range(self.nb_classes))
                or (isinstance(label, np.ndarray) and len(label.shape) == 1 and (label < self.nb_classes).all()
                    and label.shape[0] == x.shape[0])):
            raise ValueError('Label %s is out of range.' % str(label))

        self._init_class_grads(label=label)

        # Apply preprocessing
        x_preprocessed, _ = self._apply_preprocessing(x, y=None, fit=False)

        if label is None:
            # Compute the gradients w.r.t. all classes
<<<<<<< HEAD
            grads = np.swapaxes(np.array(self._class_grads([x_defences])), 0, 1)

        elif isinstance(label, (int, np.integer)):
            # Compute the gradients only w.r.t. the provided label
            grads = np.swapaxes(np.array(self._class_grads_idx[label]([x_defences])), 0, 1)
            assert grads.shape == (x_defences.shape[0], 1) + self.input_shape
=======
            if logits:
                grads = np.swapaxes(np.array(self._class_grads_logits([x_preprocessed])), 0, 1)
            else:
                grads = np.swapaxes(np.array(self._class_grads([x_preprocessed])), 0, 1)

        elif isinstance(label, (int, np.integer)):
            # Compute the gradients only w.r.t. the provided label
            if logits:
                grads = np.swapaxes(np.array(self._class_grads_logits_idx[label]([x_preprocessed])), 0, 1)
            else:
                grads = np.swapaxes(np.array(self._class_grads_idx[label]([x_preprocessed])), 0, 1)

            assert grads.shape == (x_preprocessed.shape[0], 1) + self.input_shape
>>>>>>> e7e2a348

        else:
            # For each sample, compute the gradients w.r.t. the indicated target class (possibly distinct)
            unique_label = list(np.unique(label))
<<<<<<< HEAD
            grads = np.array([self._class_grads_idx[l]([x_defences]) for l in unique_label])
=======
            if logits:
                grads = np.array([self._class_grads_logits_idx[l]([x_preprocessed]) for l in unique_label])
            else:
                grads = np.array([self._class_grads_idx[l]([x_preprocessed]) for l in unique_label])
>>>>>>> e7e2a348
            grads = np.swapaxes(np.squeeze(grads, axis=1), 0, 1)
            lst = [unique_label.index(i) for i in label]
            grads = np.expand_dims(grads[np.arange(len(grads)), lst], axis=1)

        grads = self._apply_preprocessing_gradient(x, grads)

        return grads

<<<<<<< HEAD
    def predict(self, x, batch_size=128):
=======
    def predict(self, x, logits=False, batch_size=128, **kwargs):
>>>>>>> e7e2a348
        """
        Perform prediction for a batch of inputs.

        :param x: Test set.
        :type x: `np.ndarray`
        :param batch_size: Size of batches.
        :type batch_size: `int`
        :return: Array of predictions of shape `(nb_inputs, self.nb_classes)`.
        :rtype: `np.ndarray`
        """
        from art import NUMPY_DTYPE

        # Apply defences
        x_preprocessed, _ = self._apply_preprocessing(x, y=None, fit=False)

        # Run predictions with batching
        preds = np.zeros((x_preprocessed.shape[0], self.nb_classes), dtype=NUMPY_DTYPE)
        for batch_index in range(int(np.ceil(x_preprocessed.shape[0] / float(batch_size)))):
            begin, end = batch_index * batch_size, min((batch_index + 1) * batch_size, x_preprocessed.shape[0])
            preds[begin:end] = self._preds([x_preprocessed[begin:end]])[0]

        return preds

    def fit(self, x, y, batch_size=128, nb_epochs=20, **kwargs):
        """
        Fit the classifier on the training set `(x, y)`.

        :param x: Training data.
        :type x: `np.ndarray`
        :param y: Labels, one-vs-rest encoding.
        :type y: `np.ndarray`
        :param batch_size: Size of batches.
        :type batch_size: `int`
        :param nb_epochs: Number of epochs to use for training.
        :type nb_epochs: `int`
        :param kwargs: Dictionary of framework-specific arguments. These should be parameters supported by the
               `fit_generator` function in Keras and will be passed to this function as such. Including the number of
               epochs or the number of steps per epoch as part of this argument will result in as error.
        :type kwargs: `dict`
        :return: `None`
        """
        # Apply preprocessing
        x_preprocessed, y_preprocessed = self._apply_preprocessing(x, y, fit=True)

        # Adjust the shape of y for loss functions that do not take labels in one-hot encoding
        if self._reduce_labels:
            y_preprocessed = np.argmax(y_preprocessed, axis=1)

        gen = generator_fit(x_preprocessed, y_preprocessed, batch_size)
        self._model.fit_generator(gen, steps_per_epoch=x_preprocessed.shape[0] / batch_size, epochs=nb_epochs, **kwargs)

    def fit_generator(self, generator, nb_epochs=20, **kwargs):
        """
        Fit the classifier using the generator that yields batches as specified.

        :param generator: Batch generator providing `(x, y)` for each epoch. If the generator can be used for native
                          training in Keras, it will.
        :type generator: :class:`.DataGenerator`
        :param nb_epochs: Number of epochs to use for training.
        :type nb_epochs: `int`
        :param kwargs: Dictionary of framework-specific arguments. These should be parameters supported by the
               `fit_generator` function in Keras and will be passed to this function as such. Including the number of
               epochs as part of this argument will result in as error.
        :type kwargs: `dict`
        :return: `None`
        """
        from art.data_generators import KerasDataGenerator

        # Try to use the generator as a Keras native generator, otherwise use it through the `DataGenerator` interface
        if isinstance(generator, KerasDataGenerator) and not hasattr(self, 'defences'):
            try:
                self._model.fit_generator(generator.generator, epochs=nb_epochs, **kwargs)
            except ValueError:
                logger.info('Unable to use data generator as Keras generator. Now treating as framework-independent.')
                super(KerasClassifier, self).fit_generator(generator, nb_epochs=nb_epochs, **kwargs)
        else:
            super(KerasClassifier, self).fit_generator(generator, nb_epochs=nb_epochs, **kwargs)

    @property
    def layer_names(self):
        """
        Return the hidden layers in the model, if applicable.

        :return: The hidden layers in the model, input and output layers excluded.
        :rtype: `list`

        .. warning:: `layer_names` tries to infer the internal structure of the model.
                     This feature comes with no guarantees on the correctness of the result.
                     The intended order of the layers tries to match their order in the model, but this is not
                     guaranteed either.
        """
        return self._layer_names

    def get_activations(self, x, layer, batch_size=128):
        """
        Return the output of the specified layer for input `x`. `layer` is specified by layer index (between 0 and
        `nb_layers - 1`) or by name. The number of layers can be determined by counting the results returned by
        calling `layer_names`.

        :param x: Input for computing the activations.
        :type x: `np.ndarray`
        :param layer: Layer for computing the activations
        :type layer: `int` or `str`
        :param batch_size: Size of batches.
        :type batch_size: `int`
        :return: The output of `layer`, where the first dimension is the batch size corresponding to `x`.
        :rtype: `np.ndarray`
        """
        import keras.backend as k
        from art import NUMPY_DTYPE

        if isinstance(layer, six.string_types):
            if layer not in self._layer_names:
                raise ValueError('Layer name %s is not part of the graph.' % layer)
            layer_name = layer
        elif isinstance(layer, int):
            if layer < 0 or layer >= len(self._layer_names):
                raise ValueError('Layer index %d is outside of range (0 to %d included).'
                                 % (layer, len(self._layer_names) - 1))
            layer_name = self._layer_names[layer]
        else:
            raise TypeError('Layer must be of type `str` or `int`.')

        layer_output = self._model.get_layer(layer_name).output
        output_func = k.function([self._input], [layer_output])

        if x.shape == self.input_shape:
            x_expanded = np.expand_dims(x, 0)
        else:
            x_expanded = x

        # Apply preprocessing
        x_preprocessed, _ = self._apply_preprocessing(x=x_expanded, y=None, fit=False)

        assert len(x_preprocessed.shape) == 4

        # Determine shape of expected output and prepare array
        output_shape = output_func([x_preprocessed[0][None, ...]])[0].shape
        activations = np.zeros((x_preprocessed.shape[0],) + output_shape[1:], dtype=NUMPY_DTYPE)

        # Get activations with batching
        for batch_index in range(int(np.ceil(x_preprocessed.shape[0] / float(batch_size)))):
            begin, end = batch_index * batch_size, min((batch_index + 1) * batch_size, x_preprocessed.shape[0])
            activations[begin:end] = output_func([x_preprocessed[begin:end]])[0]

        return activations

    def _init_class_grads(self, label=None):
        import keras.backend as k

        if len(self._output.shape) == 2:
            nb_outputs = self._output.shape[1]
        else:
            raise ValueError('Unexpected output shape for classification in Keras model.')

        if label is None:
            logger.debug('Computing class gradients for all %i classes.', self.nb_classes)
            if not hasattr(self, '_class_grads'):
                class_grads = [k.gradients(self._preds_op[:, i], self._input)[0] for i in range(nb_outputs)]
                self._class_grads = k.function([self._input], class_grads)

        else:
            if isinstance(label, int):
                unique_labels = [label]
            else:
                unique_labels = np.unique(label)
            logger.debug('Computing class gradients for classes %s.', str(unique_labels))

            if not hasattr(self, '_class_grads_idx'):
                self._class_grads_idx = [None for _ in range(nb_outputs)]

            for current_label in unique_labels:
                if self._class_grads_idx[current_label] is None:
                    class_grads = [k.gradients(self._preds_op[:, current_label], self._input)[0]]
                    self._class_grads_idx[current_label] = k.function([self._input], class_grads)

    def _get_layers(self):
        """
        Return the hidden layers in the model, if applicable.

        :return: The hidden layers in the model, input and output layers excluded.
        :rtype: `list`
        """
        from keras.engine.topology import InputLayer

        layer_names = [layer.name for layer in self._model.layers[:-1] if not isinstance(layer, InputLayer)]
        logger.info('Inferred %i hidden layers on Keras classifier.', len(layer_names))

        return layer_names

    def set_learning_phase(self, train):
        """
        Set the learning phase for the backend framework.

        :param train: True to set the learning phase to training, False to set it to prediction.
        :type train: `bool`
        """
        import keras.backend as k

        if isinstance(train, bool):
            self._learning_phase = train
            k.set_learning_phase(int(train))

    def save(self, filename, path=None):
        """
        Save a model to file in the format specific to the backend framework. For Keras, .h5 format is used.

        :param filename: Name of the file where to store the model.
        :type filename: `str`
        :param path: Path of the folder where to store the model. If no path is specified, the model will be stored in
                     the default data location of the library `DATA_PATH`.
        :type path: `str`
        :return: None
        """
        import os

        if path is None:
            from art import DATA_PATH
            full_path = os.path.join(DATA_PATH, filename)
        else:
            full_path = os.path.join(path, filename)
        folder = os.path.split(full_path)[0]
        if not os.path.exists(folder):
            os.makedirs(folder)

        self._model.save(str(full_path))
        logger.info('Model saved in path: %s.', full_path)

    def __getstate__(self):
        """
        Use to ensure `KerasClassifier` can be pickled.

        :return: State dictionary with instance parameters.
        :rtype: `dict`
        """
        import time

        state = self.__dict__.copy()

        # Remove the unpicklable entries
        del state['_model']
        del state['_input']
        del state['_output']
        del state['_preds_op']
        del state['_loss']
        del state['_loss_grads']
        del state['_preds']
        del state['_layer_names']

        model_name = str(time.time()) + '.h5'
        state['model_name'] = model_name
        self.save(model_name)
        return state

    def __setstate__(self, state):
        """
        Use to ensure `KerasClassifier` can be unpickled.

        :param state: State dictionary with instance parameters to restore.
        :type state: `dict`
        """
        self.__dict__.update(state)

        # Load and update all functionality related to Keras
        import os
        from art import DATA_PATH
        from keras.models import load_model

        full_path = os.path.join(DATA_PATH, state['model_name'])
        model = load_model(str(full_path))

        self._model = model
        self._initialize_params(model, state['_use_logits'], state['_input_layer'], state['_output_layer'])

    def __repr__(self):
        repr_ = "%s(model=%r, use_logits=%r, channel_index=%r, clip_values=%r, defences=%r, preprocessing=%r, " \
                "input_layer=%r, output_layer=%r)" \
                % (self.__module__ + '.' + self.__class__.__name__,
                   self._model, self._use_logits, self.channel_index, self.clip_values, self.defences,
                   self.preprocessing, self._input_layer, self._output_layer)

        return repr_


def generator_fit(x, y, batch_size=128):
    """
    Minimal data generator for randomly batching large datasets.

    :param x: The data sample to batch.
    :type x: `np.ndarray`
    :param y: The labels for `x`. The first dimension has to match the first dimension of `x`.
    :type y: `np.ndarray`
    :param batch_size: The size of the batches to produce.
    :type batch_size: `int`
    :return: A batch of size `batch_size` of random samples from `(x, y)`
    :rtype: `tuple(np.ndarray, np.ndarray)`
    """
    while True:
        indices = np.random.randint(x.shape[0], size=batch_size)
        yield x[indices], y[indices]<|MERGE_RESOLUTION|>--- conflicted
+++ resolved
@@ -169,11 +169,7 @@
 
         return grads
 
-<<<<<<< HEAD
-    def class_gradient(self, x, label=None):
-=======
-    def class_gradient(self, x, label=None, logits=False, **kwargs):
->>>>>>> e7e2a348
+    def class_gradient(self, x, label=None, **kwargs):
         """
         Compute per-class derivatives w.r.t. `x`.
 
@@ -202,40 +198,17 @@
 
         if label is None:
             # Compute the gradients w.r.t. all classes
-<<<<<<< HEAD
-            grads = np.swapaxes(np.array(self._class_grads([x_defences])), 0, 1)
+            grads = np.swapaxes(np.array(self._class_grads([x_preprocessed])), 0, 1)
 
         elif isinstance(label, (int, np.integer)):
             # Compute the gradients only w.r.t. the provided label
-            grads = np.swapaxes(np.array(self._class_grads_idx[label]([x_defences])), 0, 1)
-            assert grads.shape == (x_defences.shape[0], 1) + self.input_shape
-=======
-            if logits:
-                grads = np.swapaxes(np.array(self._class_grads_logits([x_preprocessed])), 0, 1)
-            else:
-                grads = np.swapaxes(np.array(self._class_grads([x_preprocessed])), 0, 1)
-
-        elif isinstance(label, (int, np.integer)):
-            # Compute the gradients only w.r.t. the provided label
-            if logits:
-                grads = np.swapaxes(np.array(self._class_grads_logits_idx[label]([x_preprocessed])), 0, 1)
-            else:
-                grads = np.swapaxes(np.array(self._class_grads_idx[label]([x_preprocessed])), 0, 1)
-
+            grads = np.swapaxes(np.array(self._class_grads_idx[label]([x_preprocessed])), 0, 1)
             assert grads.shape == (x_preprocessed.shape[0], 1) + self.input_shape
->>>>>>> e7e2a348
 
         else:
             # For each sample, compute the gradients w.r.t. the indicated target class (possibly distinct)
             unique_label = list(np.unique(label))
-<<<<<<< HEAD
-            grads = np.array([self._class_grads_idx[l]([x_defences]) for l in unique_label])
-=======
-            if logits:
-                grads = np.array([self._class_grads_logits_idx[l]([x_preprocessed]) for l in unique_label])
-            else:
-                grads = np.array([self._class_grads_idx[l]([x_preprocessed]) for l in unique_label])
->>>>>>> e7e2a348
+            grads = np.array([self._class_grads_idx[l]([x_preprocessed]) for l in unique_label])
             grads = np.swapaxes(np.squeeze(grads, axis=1), 0, 1)
             lst = [unique_label.index(i) for i in label]
             grads = np.expand_dims(grads[np.arange(len(grads)), lst], axis=1)
@@ -244,11 +217,7 @@
 
         return grads
 
-<<<<<<< HEAD
-    def predict(self, x, batch_size=128):
-=======
-    def predict(self, x, logits=False, batch_size=128, **kwargs):
->>>>>>> e7e2a348
+    def predict(self, x, batch_size=128, **kwargs):
         """
         Perform prediction for a batch of inputs.
 
