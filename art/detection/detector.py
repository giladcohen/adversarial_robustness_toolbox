--- conflicted
+++ resolved
@@ -43,19 +43,10 @@
         :param detector: The detector architecture to be trained and applied for the binary classification.
         :type detector: :class:`.Classifier`
         """
-<<<<<<< HEAD
-        super(BinaryInputDetector, self).__init__(
-            clip_values=detector.clip_values,
-            channel_index=detector.channel_index,
-            defences=detector.defences,
-            preprocessing=detector.preprocessing,
-        )
-=======
         super(BinaryInputDetector, self).__init__(clip_values=detector.clip_values,
                                                   channel_index=detector.channel_index,
                                                   preprocessing_defences=detector.preprocessing_defences,
                                                   preprocessing=detector.preprocessing)
->>>>>>> 92eadb5d
         self.detector = detector
 
     def fit(self, x, y, batch_size=128, nb_epochs=20, **kwargs):
@@ -159,19 +150,10 @@
         :param layer: Layer for computing the activations to use for training the detector.
         :type layer: `int` or `str`
         """
-<<<<<<< HEAD
-        super(BinaryActivationDetector, self).__init__(
-            clip_values=detector.clip_values,
-            channel_index=detector.channel_index,
-            defences=detector.defences,
-            preprocessing=detector.preprocessing,
-        )
-=======
         super(BinaryActivationDetector, self).__init__(clip_values=detector.clip_values,
                                                        channel_index=detector.channel_index,
                                                        preprocessing_defences=detector.preprocessing_defences,
                                                        preprocessing=detector.preprocessing)
->>>>>>> 92eadb5d
         self.classifier = classifier
         self.detector = detector
 
