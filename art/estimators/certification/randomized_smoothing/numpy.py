# MIT License
#
# Copyright (C) The Adversarial Robustness Toolbox (ART) Authors 2018
#
# Permission is hereby granted, free of charge, to any person obtaining a copy of this software and associated
# documentation files (the "Software"), to deal in the Software without restriction, including without limitation the
# rights to use, copy, modify, merge, publish, distribute, sublicense, and/or sell copies of the Software, and to permit
# persons to whom the Software is furnished to do so, subject to the following conditions:
#
# The above copyright notice and this permission notice shall be included in all copies or substantial portions of the
# Software.
#
# THE SOFTWARE IS PROVIDED "AS IS", WITHOUT WARRANTY OF ANY KIND, EXPRESS OR IMPLIED, INCLUDING BUT NOT LIMITED TO THE
# WARRANTIES OF MERCHANTABILITY, FITNESS FOR A PARTICULAR PURPOSE AND NONINFRINGEMENT. IN NO EVENT SHALL THE
# AUTHORS OR COPYRIGHT HOLDERS BE LIABLE FOR ANY CLAIM, DAMAGES OR OTHER LIABILITY, WHETHER IN AN ACTION OF CONTRACT,
# TORT OR OTHERWISE, ARISING FROM, OUT OF OR IN CONNECTION WITH THE SOFTWARE OR THE USE OR OTHER DEALINGS IN THE
# SOFTWARE.
"""
This module implements Randomized Smoothing applied to classifier predictions.

| Paper link: https://arxiv.org/abs/1902.02918
"""
from __future__ import absolute_import, division, print_function, unicode_literals

import logging
from typing import List, Union, TYPE_CHECKING, Tuple

import numpy as np

from art.estimators.estimator import BaseEstimator, LossGradientsMixin, NeuralNetworkMixin
from art.estimators.certification.randomized_smoothing.randomized_smoothing import RandomizedSmoothingMixin
from art.estimators.classification import ClassifierMixin, ClassGradientsMixin

if TYPE_CHECKING:
    from art.utils import CLASSIFIER_LOSS_GRADIENTS_TYPE

logger = logging.getLogger(__name__)


class NumpyRandomizedSmoothing(
<<<<<<< HEAD
    RandomizedSmoothingMixin, ClassGradientsMixin, ClassifierMixin, BaseEstimator
=======
    RandomizedSmoothingMixin,
    ClassGradientsMixin,
    ClassifierMixin,
    NeuralNetworkMixin,
    LossGradientsMixin,
    BaseEstimator,
>>>>>>> 82727cb5
):
    """
    Implementation of Randomized Smoothing applied to classifier predictions and gradients, as introduced
    in Cohen et al. (2019).

    | Paper link: https://arxiv.org/abs/1902.02918
    """

    def __init__(
        self, classifier: "CLASSIFIER_LOSS_GRADIENTS_TYPE", sample_size: int, scale: float = 0.1, alpha: float = 0.001
    ):
        """
        Create a randomized smoothing wrapper.
        :param classifier: The Classifier we want to wrap the functionality for the purpose of smoothing.
        :param sample_size: Number of samples for smoothing
        :param scale: Standard deviation of Gaussian noise added.
        :param alpha: The failure probability of smoothing
        """
        super().__init__(
            model=classifier.model,
            clip_values=classifier.clip_values,
            preprocessing_defences=classifier.preprocessing_defences,
            postprocessing_defences=classifier.postprocessing_defences,
            preprocessing=classifier.preprocessing,
            sample_size=sample_size,
            scale=scale,
            alpha=alpha,
        )
        self._input_shape = classifier.input_shape
        self._nb_classes = classifier.nb_classes

        self.classifier = classifier

    @property
    def input_shape(self) -> Tuple[int, ...]:
        return self._input_shape

    def _predict_classifier(self, x: np.ndarray, batch_size: int) -> np.ndarray:
        """
        Perform prediction for a batch of inputs.

        :param x: Test set.
        :param batch_size: Size of batches.
        :return: Array of predictions of shape `(nb_inputs, nb_classes)`.
        """
        return self.classifier.predict(x=x, batch_size=batch_size)

    def _fit_classifier(self, x: np.ndarray, y: np.ndarray, batch_size: int, nb_epochs: int, **kwargs) -> None:
        """
         Fit the classifier on the training set `(x, y)`.

        :param x: Training data.
        :param y: Target values (class labels) one-hot-encoded of shape (nb_samples, nb_classes) or indices of shape
                  (nb_samples,).
        :param batch_size: Batch size.
        :param nb_epochs: Number of epochs to use for training.
        :param kwargs: Dictionary of framework-specific arguments. This parameter is not currently supported for PyTorch
                       and providing it takes no effect.
        """
        return self.classifier.fit(x, y, batch_size=batch_size, nb_epochs=nb_epochs, **kwargs)

    def loss_gradient(self, x: np.ndarray, y: np.ndarray, **kwargs) -> np.ndarray:
        """
        Compute the gradient of the given classifier's loss function w.r.t. `x` of the original classifier.
        :param x: Sample input with shape as expected by the model.
        :param y: Correct labels, one-hot encoded.
        :return: Array of gradients of the same shape as `x`.
        """
        return self.classifier.loss_gradient(x, y)

    def class_gradient(self, x: np.ndarray, label: Union[int, List[int]] = None, **kwargs) -> np.ndarray:
        """
        Compute per-class derivatives of the given classifier w.r.t. `x` of original classifier.
        :param x: Sample input with shape as expected by the model.
        :param label: Index of a specific per-class derivative. If an integer is provided, the gradient of that class
                      output is computed for all samples. If multiple values as provided, the first dimension should
                      match the batch size of `x`, and each value will be used as target for its corresponding sample in
                      `x`. If `None`, then gradients for all classes will be computed for each sample.
        :return: Array of gradients of input features w.r.t. each class in the form
                 `(batch_size, nb_classes, input_shape)` when computing for all classes, otherwise shape becomes
                 `(batch_size, 1, input_shape)` when `label` parameter is specified.
        """
        return self.classifier.class_gradient(x, label)<|MERGE_RESOLUTION|>--- conflicted
+++ resolved
@@ -38,16 +38,12 @@
 
 
 class NumpyRandomizedSmoothing(
-<<<<<<< HEAD
-    RandomizedSmoothingMixin, ClassGradientsMixin, ClassifierMixin, BaseEstimator
-=======
     RandomizedSmoothingMixin,
     ClassGradientsMixin,
     ClassifierMixin,
     NeuralNetworkMixin,
     LossGradientsMixin,
     BaseEstimator,
->>>>>>> 82727cb5
 ):
     """
     Implementation of Randomized Smoothing applied to classifier predictions and gradients, as introduced
