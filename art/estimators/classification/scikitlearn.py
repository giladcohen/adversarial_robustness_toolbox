--- conflicted
+++ resolved
@@ -407,99 +407,6 @@
         return leaf_nodes
 
 
-<<<<<<< HEAD
-=======
-class ScikitlearnDecisionTreeRegressor(ScikitlearnDecisionTreeClassifier):
-    """
-    Class for scikit-learn Decision Tree Regressor models.
-    """
-
-    def __init__(
-        self,
-        model: "sklearn.tree.DecisionTreeRegressor",
-        clip_values: Optional["CLIP_VALUES_TYPE"] = None,
-        preprocessing_defences: Union["Preprocessor", List["Preprocessor"], None] = None,
-        postprocessing_defences: Union["Postprocessor", List["Postprocessor"], None] = None,
-        preprocessing: "PREPROCESSING_TYPE" = (0.0, 1.0),
-    ) -> None:
-        """
-        Create a `Regressor` instance from a scikit-learn Decision Tree Regressor model.
-
-        :param model: scikit-learn Decision Tree Regressor model.
-        :param clip_values: Tuple of the form `(min, max)` representing the minimum and maximum values allowed
-               for features.
-        :param preprocessing_defences: Preprocessing defence(s) to be applied by the classifier.
-        :param postprocessing_defences: Postprocessing defence(s) to be applied by the classifier.
-        :param preprocessing: Tuple of the form `(subtrahend, divisor)` of floats or `np.ndarray` of values to be
-               used for data preprocessing. The first value will be subtracted from the input. The input will then
-               be divided by the second one.
-        """
-        # pylint: disable=E0001
-        import sklearn  # lgtm [py/repeated-import]
-
-        if not isinstance(model, sklearn.tree.DecisionTreeRegressor):
-            raise TypeError("Model must be of type sklearn.tree.DecisionTreeRegressor.")
-
-        ScikitlearnDecisionTreeClassifier.__init__(
-            self,
-            model=None,
-            clip_values=clip_values,
-            preprocessing_defences=preprocessing_defences,
-            postprocessing_defences=postprocessing_defences,
-            preprocessing=preprocessing,
-        )
-        self._model = model
-
-    def get_values_at_node(self, node_id: int) -> np.ndarray:
-        """
-        Returns the feature of given id for a node.
-
-        :return: Normalized values at node node_id.
-        """
-        return self.model.tree_.value[node_id]
-
-    def _get_leaf_nodes(self, node_id, i_tree, class_label, box) -> List["LeafNode"]:
-        from art.metrics.verification_decisions_trees import LeafNode, Box, Interval
-
-        leaf_nodes: List[LeafNode] = list()
-
-        if self.get_left_child(node_id) != self.get_right_child(node_id):
-
-            node_left = self.get_left_child(node_id)
-            node_right = self.get_right_child(node_id)
-
-            box_left = deepcopy(box)
-            box_right = deepcopy(box)
-
-            feature = self.get_feature_at_node(node_id)
-            box_split_left = Box(intervals={feature: Interval(-np.inf, self.get_threshold_at_node(node_id))})
-            box_split_right = Box(intervals={feature: Interval(self.get_threshold_at_node(node_id), np.inf)})
-
-            if box.intervals:
-                box_left.intersect_with_box(box_split_left)
-                box_right.intersect_with_box(box_split_right)
-            else:
-                box_left = box_split_left
-                box_right = box_split_right
-
-            leaf_nodes += self._get_leaf_nodes(node_left, i_tree, class_label, box_left)
-            leaf_nodes += self._get_leaf_nodes(node_right, i_tree, class_label, box_right)
-
-        else:
-            leaf_nodes.append(
-                LeafNode(
-                    tree_id=i_tree,
-                    class_label=class_label,
-                    node_id=node_id,
-                    box=box,
-                    value=self.get_values_at_node(node_id)[0, 0],
-                )
-            )
-
-        return leaf_nodes
-
-
->>>>>>> bc6aa617
 class ScikitlearnExtraTreeClassifier(ScikitlearnDecisionTreeClassifier):
     """
     Class for scikit-learn Extra TreeClassifier Classifier models.
