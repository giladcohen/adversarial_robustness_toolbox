--- conflicted
+++ resolved
@@ -418,7 +418,7 @@
             # Fit a generic data generator through the API
             super().fit_generator(generator, nb_epochs=nb_epochs)
 
-    def clone_for_refitting(self) -> "PyTorchClassifier":  # lgtm [py/inheritance/incorrect-overridden-signature]
+    def clone_for_refitting(self) -> 'PyTorchClassifier':  # lgtm [py/inheritance/incorrect-overridden-signature]
         """
         Create a copy of the classifier that can be refit from scratch. Will inherit same architecture, optimizer and
         initialization as cloned model, but without weights.
@@ -446,11 +446,7 @@
                 module.reset_parameters()
 
         self.model.apply(weight_reset)
-<<<<<<< HEAD
-
-=======
-        
->>>>>>> 2f804b3b
+
     def class_gradient(
         self, x: np.ndarray, label: Union[int, List[int], None] = None, training_mode: bool = False, **kwargs
     ) -> np.ndarray:
