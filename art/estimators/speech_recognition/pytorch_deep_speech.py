# MIT License
#
# Copyright (C) The Adversarial Robustness Toolbox (ART) Authors 2020
#
# Permission is hereby granted, free of charge, to any person obtaining a copy of this software and associated
# documentation files (the "Software"), to deal in the Software without restriction, including without limitation the
# rights to use, copy, modify, merge, publish, distribute, sublicense, and/or sell copies of the Software, and to permit
# persons to whom the Software is furnished to do so, subject to the following conditions:
#
# The above copyright notice and this permission notice shall be included in all copies or substantial portions of the
# Software.
#
# THE SOFTWARE IS PROVIDED "AS IS", WITHOUT WARRANTY OF ANY KIND, EXPRESS OR IMPLIED, INCLUDING BUT NOT LIMITED TO THE
# WARRANTIES OF MERCHANTABILITY, FITNESS FOR A PARTICULAR PURPOSE AND NONINFRINGEMENT. IN NO EVENT SHALL THE
# AUTHORS OR COPYRIGHT HOLDERS BE LIABLE FOR ANY CLAIM, DAMAGES OR OTHER LIABILITY, WHETHER IN AN ACTION OF CONTRACT,
# TORT OR OTHERWISE, ARISING FROM, OUT OF OR IN CONNECTION WITH THE SOFTWARE OR THE USE OR OTHER DEALINGS IN THE
# SOFTWARE.
"""
This module implements the task specific estimator for DeepSpeech, an end-to-end speech recognition in English and
Mandarin in PyTorch.

| Paper link: https://arxiv.org/abs/1512.02595
"""
import logging
from typing import List, Optional, Tuple, Union, TYPE_CHECKING

import numpy as np

from art.estimators.speech_recognition.speech_recognizer import SpeechRecognizerMixin
from art.estimators.pytorch import PyTorchEstimator
from art.utils import get_file
from art.config import ART_DATA_PATH, ART_NUMPY_DTYPE

if TYPE_CHECKING:
    import torch

    from deepspeech_pytorch.model import DeepSpeech

    from art.config import CLIP_VALUES_TYPE, PREPROCESSING_TYPE
    from art.defences.preprocessor.preprocessor import Preprocessor
    from art.defences.postprocessor.postprocessor import Postprocessor

logger = logging.getLogger(__name__)


class PyTorchDeepSpeech(SpeechRecognizerMixin, PyTorchEstimator):
    """
    This class implements a model-specific automatic speech recognizer using the end-to-end speech recognizer
    DeepSpeech and PyTorch.

    | Paper link: https://arxiv.org/abs/1512.02595
    """

    def __init__(
        self,
        model: Optional["DeepSpeech"] = None,
        pretrained_model: Optional[str] = None,
        filename: Optional[str] = None,
        url: Optional[str] = None,
        use_half: bool = False,
        optimizer: Optional["torch.optim.Optimizer"] = None,  # type: ignore
        use_amp: bool = False,
        opt_level: str = "O1",
<<<<<<< HEAD
        loss_scale: Optional[Union[float, str]] = 1.0,
=======
>>>>>>> a05adc54
        decoder_type: str = "greedy",
        lm_path: str = "",
        top_paths: int = 1,
        alpha: float = 0.0,
        beta: float = 0.0,
        cutoff_top_n: int = 40,
        cutoff_prob: float = 1.0,
        beam_width: int = 10,
        lm_workers: int = 4,
        clip_values: Optional["CLIP_VALUES_TYPE"] = None,
        preprocessing_defences: Union["Preprocessor", List["Preprocessor"], None] = None,
        postprocessing_defences: Union["Postprocessor", List["Postprocessor"], None] = None,
        preprocessing: "PREPROCESSING_TYPE" = None,
        device_type: str = "gpu",
    ):
        """
        Initialization of an instance PyTorchDeepSpeech.

        :param model: DeepSpeech model.
        :param pretrained_model: The choice of pretrained model if a pretrained model is required. Currently this
                                 estimator supports 3 different pretrained models consisting of `an4`, `librispeech`
                                 and `tedlium`.
        :param filename: Name of the file.
        :param url: Download URL.
        :param use_half: Whether to use FP16 for pretrained model.
        :param optimizer: The optimizer used to train the estimator.
        :param use_amp: Whether to use the automatic mixed precision tool to enable mixed precision training or
                        gradient computation, e.g. with loss gradient computation. When set to True, this option is
                        only triggered if there are GPUs available.
        :param opt_level: Specify a pure or mixed precision optimization level. Used when use_amp is True. Accepted
                          values are `O0`, `O1`, `O2`, and `O3`.
<<<<<<< HEAD
        :param loss_scale: Loss scaling. Used when use_amp is True. Default is 1.0 due to warp-ctc not supporting
                           scaling of gradients.
=======
>>>>>>> a05adc54
        :param decoder_type: Decoder type. Either `greedy` or `beam`. This parameter is only used when users want
                             transcription outputs.
        :param lm_path: Path to an (optional) kenlm language model for use with beam search. This parameter is only
                        used when users want transcription outputs.
        :param top_paths: Number of beams to be returned. This parameter is only used when users want transcription
                          outputs.
        :param alpha: The weight used for the language model. This parameter is only used when users want transcription
                      outputs.
        :param beta: Language model word bonus (all words). This parameter is only used when users want transcription
                     outputs.
        :param cutoff_top_n: Cutoff_top_n characters with highest probs in vocabulary will be used in beam search. This
                             parameter is only used when users want transcription outputs.
        :param cutoff_prob: Cutoff probability in pruning. This parameter is only used when users want transcription
                            outputs.
        :param beam_width: The width of beam to be used. This parameter is only used when users want transcription
                           outputs.
        :param lm_workers: Number of language model processes to use. This parameter is only used when users want
                           transcription outputs.
        :param clip_values: Tuple of the form `(min, max)` of floats or `np.ndarray` representing the minimum and
               maximum values allowed for features. If floats are provided, these will be used as the range of all
               features. If arrays are provided, each value will be considered the bound for a feature, thus
               the shape of clip values needs to match the total number of features.
        :param preprocessing_defences: Preprocessing defence(s) to be applied by the estimator.
        :param postprocessing_defences: Postprocessing defence(s) to be applied by the estimator.
        :param preprocessing: Tuple of the form `(subtrahend, divisor)` of floats or `np.ndarray` of values to be
               used for data preprocessing. The first value will be subtracted from the input. The input will then
               be divided by the second one.
        :param device_type: Type of device to be used for model and tensors, if `cpu` run on CPU, if `gpu` run on GPU
                            if available otherwise run on CPU.
        """
        import torch  # lgtm [py/repeated-import]

        from deepspeech_pytorch.configs.inference_config import LMConfig
        from deepspeech_pytorch.enums import DecoderType
        from deepspeech_pytorch.utils import load_decoder, load_model

        # Super initialization
        super().__init__(
            clip_values=clip_values,
            preprocessing_defences=preprocessing_defences,
            postprocessing_defences=postprocessing_defences,
            preprocessing=preprocessing,
        )

        # Check clip values
        if self.clip_values is not None:
            if not np.all(self.clip_values[0] == -1):
                raise ValueError("This estimator requires normalized input audios with clip_vales=(-1, 1).")
            if not np.all(self.clip_values[1] == 1):
                raise ValueError("This estimator requires normalized input audios with clip_vales=(-1, 1).")

        # Check preprocessing and postprocessing defences
        if self.preprocessing_defences is not None:
            raise ValueError("This estimator does not support `preprocessing_defences`.")
        if self.postprocessing_defences is not None:
            raise ValueError("This estimator does not support `postprocessing_defences`.")

        # Set cpu/gpu device
        self._device: torch.device
        if device_type == "cpu" or not torch.cuda.is_available():
            self._device = torch.device("cpu")
        else:
            cuda_idx = torch.cuda.current_device()
            self._device = torch.device("cuda:{}".format(cuda_idx))

        # Load model
        if model is None:
            if pretrained_model == "an4":
                filename, url = (
                    "an4_pretrained_v2.pth",
                    "https://github.com/SeanNaren/deepspeech.pytorch/releases/download/v2.0/an4_pretrained_v2.pth",
                )

            elif pretrained_model == "librispeech":
                filename, url = (
                    "librispeech_pretrained_v2.pth",
                    "https://github.com/SeanNaren/deepspeech.pytorch/releases/download/v2.0/"
                    "librispeech_pretrained_v2.pth",
                )

            elif pretrained_model == "tedlium":
                filename, url = (
                    "ted_pretrained_v2.pth",
                    "https://github.com/SeanNaren/deepspeech.pytorch/releases/download/v2.0/ted_pretrained_v2.pth",
                )

            elif pretrained_model is None:
                # If model is None and no pretrained model is selected, then we need to have parameters filename and
                # url to download, extract and load the automatic speech recognition model
                if filename is None or url is None:
                    filename, url = (
                        "librispeech_pretrained_v2.pth",
                        "https://github.com/SeanNaren/deepspeech.pytorch/releases/download/v2.0/"
                        "librispeech_pretrained_v2.pth",
                    )

            else:
                raise ValueError("The input pretrained model %s is not supported." % pretrained_model)

            # Download model
            model_path = get_file(filename=filename, path=ART_DATA_PATH, url=url, extract=False)

            # Then load model
            self._model = load_model(device=self._device, model_path=model_path, use_half=use_half)

        else:
            self._model = model

            # Push model to the corresponding device
            self._model.to(self._device)

        # Save first version of the optimizer
        self._optimizer = optimizer
        self._use_amp = use_amp

        # Now create a decoder
        # Create the language model config first
        lm_config = LMConfig()

        # Then setup the config
        if decoder_type == "greedy":
            lm_config.decoder_type = DecoderType.greedy
        elif decoder_type == "beam":
            lm_config.decoder_type = DecoderType.beam
        else:
            raise ValueError("Decoder type %s currently not supported." % decoder_type)

        lm_config.lm_path = lm_path
        lm_config.top_paths = top_paths
        lm_config.alpha = alpha
        lm_config.beta = beta
        lm_config.cutoff_top_n = cutoff_top_n
        lm_config.cutoff_prob = cutoff_prob
        lm_config.beam_width = beam_width
        lm_config.lm_workers = lm_workers

        # Create the decoder with the lm config
        self.decoder = load_decoder(labels=self._model.labels, cfg=lm_config)

        # Setup for AMP use
        if self._use_amp:
            from apex import amp

            if self._optimizer is None:
                logger.warning(
                    "An optimizer is needed to use the automatic mixed precision tool, but none for provided. "
                    "A default optimizer is used."
                )

                # Create the optimizers
                parameters = self._model.parameters()
                self._optimizer = torch.optim.SGD(parameters, lr=0.01)

            if self._device.type == "cpu":
                enabled = False
            else:
                enabled = True

            self._model, self._optimizer = amp.initialize(
                models=self._model, optimizers=self._optimizer, enabled=enabled, opt_level=opt_level, loss_scale=1.0,
            )

    def predict(
        self, x: np.ndarray, batch_size: int = 128, **kwargs
    ) -> Union[Tuple[np.ndarray, np.ndarray], np.ndarray]:
        """
        Perform prediction for a batch of inputs.

        :param x: Samples of shape (nb_samples, seq_length). Note that, it is allowable that sequences in the batch
                  could have different lengths. A possible example of `x` could be:
                  `x = np.array([np.array([0.1, 0.2, 0.1, 0.4]), np.array([0.3, 0.1])])`.
        :param batch_size: Batch size.
        :param transcription_output: Indicate whether the function will produce probability or transcription as
                                     prediction output. If transcription_output is not available, then probability
                                     output is returned.
        :type transcription_output: `bool`
        :return: Probability (if transcription_output is None or False) or transcription (if transcription_output is
                 True) predictions:
                 - Probability return is a tuple of (probs, sizes), where `probs` is the probability of characters of
                 shape (nb_samples, seq_length, nb_classes) and `sizes` is the real sequence length of shape
                 (nb_samples,).
                 - Transcription return is a numpy array of characters. A possible example of a transcription return
                 is `np.array(['SIXTY ONE', 'HELLO'])`.
        """
        import torch  # lgtm [py/repeated-import]

        x_ = np.array([x_i for x_i in x] + [np.array([0.1]), np.array([0.1, 0.2])])[:-2]

        # Put the model in the eval mode
        self._model.eval()

        # Apply preprocessing
        x_preprocessed, _ = self._apply_preprocessing(x_, y=None, fit=False)

        # Transform x into the model input space
        inputs, targets, input_rates, target_sizes, batch_idx = self.transform_model_input(x=x_preprocessed)

        # Compute real input sizes
        input_sizes = input_rates.mul_(inputs.size()[-1]).int()

        # Run prediction with batch processing
        results = []
        result_output_sizes = np.zeros(x_preprocessed.shape[0], dtype=np.int)
        num_batch = int(np.ceil(len(x_preprocessed) / float(batch_size)))

        for m in range(num_batch):
            # Batch indexes
            begin, end = (
                m * batch_size,
                min((m + 1) * batch_size, x_preprocessed.shape[0]),
            )

            # Call to DeepSpeech model for prediction
            with torch.no_grad():
                outputs, output_sizes = self._model(
                    inputs[begin:end].to(self._device), input_sizes[begin:end].to(self._device)
                )

            results.append(outputs)
            result_output_sizes[begin:end] = output_sizes.detach().cpu().numpy()

        # Aggregate results
        result_outputs = np.zeros(
            (x_preprocessed.shape[0], result_output_sizes.max(), results[0].shape[-1]), dtype=np.float32
        )

        for m in range(num_batch):
            # Batch indexes
            begin, end = (
                m * batch_size,
                min((m + 1) * batch_size, x_preprocessed.shape[0]),
            )

            # Overwrite results
            result_outputs[begin:end, : results[m].shape[1], : results[m].shape[-1]] = results[m].cpu().numpy()

        # Rearrange to the original order
        result_output_sizes_ = result_output_sizes.copy()
        result_outputs_ = result_outputs.copy()
        result_output_sizes[batch_idx] = result_output_sizes_
        result_outputs[batch_idx] = result_outputs_

        # Check if users want transcription outputs
        transcription_output = kwargs.get("transcription_output")

        if transcription_output is None or transcription_output is False:
            return result_outputs, result_output_sizes

        # Now users want transcription outputs
        # Compute transcription
        decoded_output, _ = self.decoder.decode(
            torch.tensor(result_outputs, device=self._device), torch.tensor(result_output_sizes, device=self._device)
        )
        decoded_output = [do[0] for do in decoded_output]
        decoded_output = np.array(decoded_output)

        return decoded_output

    def loss_gradient(self, x: np.ndarray, y: np.ndarray, **kwargs) -> np.ndarray:
        """
        Compute the gradient of the loss function w.r.t. `x`.

        :param x: Samples of shape (nb_samples, seq_length). Note that, it is allowable that sequences in the batch
                  could have different lengths. A possible example of `x` could be:
                  `x = np.array([np.array([0.1, 0.2, 0.1, 0.4]), np.array([0.3, 0.1])])`.
        :param y: Target values of shape (nb_samples). Each sample in `y` is a string and it may possess different
                  lengths. A possible example of `y` could be: `y = np.array(['SIXTY ONE', 'HELLO'])`.
        :return: Loss gradients of the same shape as `x`.
        """
        from warpctc_pytorch import CTCLoss

        x_ = np.array([x_i for x_i in x] + [np.array([0.1]), np.array([0.1, 0.2])])[:-2]

        # Put the model in the training mode
        self._model.train()

        # Apply preprocessing
        x_preprocessed, y_preprocessed = self._apply_preprocessing(x_, y, fit=False)

        # Transform data into the model input space
        inputs, targets, input_rates, target_sizes, batch_idx = self.transform_model_input(
            x=x_preprocessed, y=y_preprocessed, compute_gradient=True
        )

        # Compute real input sizes
        input_sizes = input_rates.mul_(inputs.size()[-1]).int()

        # Call to DeepSpeech model for prediction
        outputs, output_sizes = self._model(inputs.to(self._device), input_sizes.to(self._device))
        outputs = outputs.transpose(0, 1)
        float_outputs = outputs.float()

        # Loss function
        criterion = CTCLoss()
        loss = criterion(float_outputs, targets, output_sizes, target_sizes).to(self._device)
        loss = loss / inputs.size(0)

        # Compute gradients
        if self._use_amp:
            from apex import amp

            with amp.scale_loss(loss, self._optimizer) as scaled_loss:
                scaled_loss.backward()

        else:
            loss.backward()

        # Get results
        results = []
        for i in range(len(x_preprocessed)):
            results.append(x_preprocessed[i].grad.cpu().numpy().copy())

        results = np.array(results)
        results = self._apply_preprocessing_gradient(x_, results)

        return results

    def fit(self, x: np.ndarray, y: np.ndarray, batch_size: int = 128, nb_epochs: int = 10, **kwargs) -> None:
        """
        Fit the estimator on the training set `(x, y)`.

        :param x: Samples of shape (nb_samples, seq_length). Note that, it is allowable that sequences in the batch
                  could have different lengths. A possible example of `x` could be:
                  `x = np.array([np.array([0.1, 0.2, 0.1, 0.4]), np.array([0.3, 0.1])])`.
        :param y: Target values of shape (nb_samples). Each sample in `y` is a string and it may possess different
                  lengths. A possible example of `y` could be: `y = np.array(['SIXTY ONE', 'HELLO'])`.
        :param batch_size: Size of batches.
        :param nb_epochs: Number of epochs to use for training.
        :param kwargs: Dictionary of framework-specific arguments. This parameter is not currently supported for PyTorch
               and providing it takes no effect.
        """
        import random

        from warpctc_pytorch import CTCLoss

        # Put the model in the training mode
        self._model.train()

        if self._optimizer is None:
<<<<<<< HEAD
            raise ValueError("An optimizer is needed to train the model, but none for provided.")
=======
            raise ValueError("An optimizer is required to train the model, but none was provided.")
>>>>>>> a05adc54

        # Apply preprocessing
        x_preprocessed, y_preprocessed = self._apply_preprocessing(x, y, fit=True)

        # Train with batch processing
        num_batch = int(np.ceil(len(x_preprocessed) / float(batch_size)))
        ind = np.arange(len(x_preprocessed))

        # Loss function
        criterion = CTCLoss()

        # Start training
        for _ in range(nb_epochs):
            # Shuffle the examples
            random.shuffle(ind)

            # Train for one epoch
            for m in range(num_batch):
                # Batch indexes
                begin, end = (
                    m * batch_size,
                    min((m + 1) * batch_size, x_preprocessed.shape[0]),
                )

                # Extract random batch
                i_batch = np.array(
                    [x_i for x_i in x_preprocessed[ind[begin:end]]] + [np.array([0.1]), np.array([0.1, 0.2])]
                )[:-2]
                o_batch = y_preprocessed[ind[begin:end]]

                # Transform data into the model input space
                inputs, targets, input_rates, target_sizes, batch_idx = self.transform_model_input(
                    x=i_batch, y=o_batch, compute_gradient=False
                )

                # Compute real input sizes
                input_sizes = input_rates.mul_(inputs.size(-1)).int()

                # Zero the parameter gradients
                self._optimizer.zero_grad()

                # Call to DeepSpeech model for prediction
                outputs, output_sizes = self._model(inputs.to(self._device), input_sizes.to(self._device))
                outputs = outputs.transpose(0, 1)
                float_outputs = outputs.float()

                # Form the loss
                loss = criterion(float_outputs, targets, output_sizes, target_sizes).to(self._device)
                loss = loss / inputs.size(0)

                # Actual training
                if self._use_amp:
                    from apex import amp

                    with amp.scale_loss(loss, self._optimizer) as scaled_loss:
                        scaled_loss.backward()

                else:
                    loss.backward()

                self._optimizer.step()

    def transform_model_input(
        self,
        x: Union[np.ndarray, "torch.Tensor"],
        y: Optional[np.ndarray] = None,
        compute_gradient: bool = False,
        tensor_input: bool = False,
        real_lengths: Optional[np.ndarray] = None,
    ) -> Tuple["torch.Tensor", "torch.Tensor", "torch.Tensor", "torch.Tensor", List]:
        """
        Transform the user input space into the model input space.

        :param x: Samples of shape (nb_samples, seq_length). Note that, it is allowable that sequences in the batch
                  could have different lengths. A possible example of `x` could be:
                  `x = np.ndarray([[0.1, 0.2, 0.1, 0.4], [0.3, 0.1]])`.
        :param y: Target values of shape (nb_samples). Each sample in `y` is a string and it may possess different
                  lengths. A possible example of `y` could be: `y = np.array(['SIXTY ONE', 'HELLO'])`.
        :param compute_gradient: Indicate whether to compute gradients for the input `x`.
        :param tensor_input: Indicate whether input is tensor.
        :param real_lengths: Real lengths of original sequences.
        :return: A tuple of inputs and targets in the model space with the original index
                 `(inputs, targets, input_percentages, target_sizes, batch_idx)`, where:
                 - inputs: model inputs of shape (nb_samples, nb_frequencies, seq_length).
                 - targets: ground truth targets of shape (sum over nb_samples of real seq_lengths).
                 - input_percentages: percentages of real inputs in inputs.
                 - target_sizes: list of real seq_lengths.
                 - batch_idx: original index of inputs.
        """
        import torch  # lgtm [py/repeated-import]
        import torchaudio

        from deepspeech_pytorch.loader.data_loader import _collate_fn

        # These parameters are needed for the transformation
        sample_rate = self._model.audio_conf.sample_rate
        window_size = self._model.audio_conf.window_size
        window_stride = self._model.audio_conf.window_stride

        n_fft = int(sample_rate * window_size)
        hop_length = int(sample_rate * window_stride)
        win_length = n_fft

        window = self._model.audio_conf.window.value

        if window == "hamming":
            window_fn = torch.hamming_window
        elif window == "hann":
            window_fn = torch.hann_window
        elif window == "blackman":
            window_fn = torch.blackman_window
        elif window == "bartlett":
            window_fn = torch.bartlett_window
        else:
            raise NotImplementedError("Spectrogram window %s not supported." % window)

        # Create a transformer to transform between the two spaces
        transformer = torchaudio.transforms.Spectrogram(
            n_fft=n_fft, hop_length=hop_length, win_length=win_length, window_fn=window_fn, power=None
        )
        transformer.to(self._device)

        # Create a label map
        label_map = dict([(self._model.labels[i], i) for i in range(len(self._model.labels))])

        # We must process each sequence separately due to the diversity of their length
        batch = []
        for i in range(len(x)):
            # First process the target
            if y is None:
                target = []
            else:
                target = list(filter(None, [label_map.get(letter) for letter in list(y[i])]))

            # Push the sequence to device
            if not tensor_input:
                x[i] = x[i].astype(ART_NUMPY_DTYPE)
                x[i] = torch.tensor(x[i]).to(self._device)

            # Set gradient computation permission
            if compute_gradient:
                x[i].requires_grad = True

            # Transform the sequence into the frequency space
            if tensor_input and real_lengths is not None:
                transformed_input = transformer(x[i][: real_lengths[i]])
            else:
                transformed_input = transformer(x[i])

            spectrogram, _ = torchaudio.functional.magphase(transformed_input)
            spectrogram = torch.log1p(spectrogram)

            # Normalize data
            mean = spectrogram.mean()
            std = spectrogram.std()
            spectrogram = spectrogram - mean
            spectrogram = spectrogram / std

            # Then form the batch
            batch.append((spectrogram, target))

        # We must keep the order of the batch for later use as the following function will change its order
        batch_idx = sorted(range(len(batch)), key=lambda i: batch[i][0].size(1), reverse=True)

        # The collate function is important to convert input into model space
        inputs, targets, input_percentages, target_sizes = _collate_fn(batch)

        return inputs, targets, input_percentages, target_sizes, batch_idx

    @property
    def model(self) -> "DeepSpeech":
        """
        Get current model.

        :return: Current model.
        """
        return self._model

    @property
    def device(self) -> "torch.device":
        """
        Get current used device.

        :return: Current used device.
        """
        return self._device

    def get_activations(
        self, x: np.ndarray, layer: Union[int, str], batch_size: int, framework: bool = False
    ) -> np.ndarray:
        raise NotImplementedError

    def set_learning_phase(self, train: bool) -> None:
        raise NotImplementedError<|MERGE_RESOLUTION|>--- conflicted
+++ resolved
@@ -61,10 +61,6 @@
         optimizer: Optional["torch.optim.Optimizer"] = None,  # type: ignore
         use_amp: bool = False,
         opt_level: str = "O1",
-<<<<<<< HEAD
-        loss_scale: Optional[Union[float, str]] = 1.0,
-=======
->>>>>>> a05adc54
         decoder_type: str = "greedy",
         lm_path: str = "",
         top_paths: int = 1,
@@ -96,11 +92,6 @@
                         only triggered if there are GPUs available.
         :param opt_level: Specify a pure or mixed precision optimization level. Used when use_amp is True. Accepted
                           values are `O0`, `O1`, `O2`, and `O3`.
-<<<<<<< HEAD
-        :param loss_scale: Loss scaling. Used when use_amp is True. Default is 1.0 due to warp-ctc not supporting
-                           scaling of gradients.
-=======
->>>>>>> a05adc54
         :param decoder_type: Decoder type. Either `greedy` or `beam`. This parameter is only used when users want
                              transcription outputs.
         :param lm_path: Path to an (optional) kenlm language model for use with beam search. This parameter is only
@@ -440,11 +431,7 @@
         self._model.train()
 
         if self._optimizer is None:
-<<<<<<< HEAD
-            raise ValueError("An optimizer is needed to train the model, but none for provided.")
-=======
             raise ValueError("An optimizer is required to train the model, but none was provided.")
->>>>>>> a05adc54
 
         # Apply preprocessing
         x_preprocessed, y_preprocessed = self._apply_preprocessing(x, y, fit=True)
