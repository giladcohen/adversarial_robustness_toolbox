# MIT License
#
# Copyright (C) The Adversarial Robustness Toolbox (ART) Authors 2020
#
# Permission is hereby granted, free of charge, to any person obtaining a copy of this software and associated
# documentation files (the "Software"), to deal in the Software without restriction, including without limitation the
# rights to use, copy, modify, merge, publish, distribute, sublicense, and/or sell copies of the Software, and to permit
# persons to whom the Software is furnished to do so, subject to the following conditions:
#
# The above copyright notice and this permission notice shall be included in all copies or substantial portions of the
# Software.
#
# THE SOFTWARE IS PROVIDED "AS IS", WITHOUT WARRANTY OF ANY KIND, EXPRESS OR IMPLIED, INCLUDING BUT NOT LIMITED TO THE
# WARRANTIES OF MERCHANTABILITY, FITNESS FOR A PARTICULAR PURPOSE AND NONINFRINGEMENT. IN NO EVENT SHALL THE
# AUTHORS OR COPYRIGHT HOLDERS BE LIABLE FOR ANY CLAIM, DAMAGES OR OTHER LIABILITY, WHETHER IN AN ACTION OF CONTRACT,
# TORT OR OTHERWISE, ARISING FROM, OUT OF OR IN CONNECTION WITH THE SOFTWARE OR THE USE OR OTHER DEALINGS IN THE
# SOFTWARE.
"""
This module implements the abstract estimator `PyTorchEstimator` for PyTorch models.
"""
import logging
from typing import TYPE_CHECKING, Any, List, Tuple

import numpy as np

from art.estimators.estimator import BaseEstimator, LossGradientsMixin, NeuralNetworkMixin

if TYPE_CHECKING:
    import torch

logger = logging.getLogger(__name__)


class PyTorchEstimator(NeuralNetworkMixin, LossGradientsMixin, BaseEstimator):
    """
    Estimator class for PyTorch models.
    """

    estimator_params = (
        BaseEstimator.estimator_params + NeuralNetworkMixin.estimator_params + ["device_type",]
    )

    def __init__(self, device_type: str = "gpu", **kwargs) -> None:
        """
        Estimator class for PyTorch models.

        :param channels_first: Set channels first or last.
        :param clip_values: Tuple of the form `(min, max)` of floats or `np.ndarray` representing the minimum and
               maximum values allowed for features. If floats are provided, these will be used as the range of all
               features. If arrays are provided, each value will be considered the bound for a feature, thus
               the shape of clip values needs to match the total number of features.
        :param preprocessing_defences: Preprocessing defence(s) to be applied by the classifier.
        :param postprocessing_defences: Postprocessing defence(s) to be applied by the classifier.
        :param preprocessing: Tuple of the form `(subtrahend, divisor)` of floats or `np.ndarray` of values to be
               used for data preprocessing. The first value will be subtracted from the input. The input will then
               be divided by the second one.
        :param device_type: Type of device on which the classifier is run, either `gpu` or `cpu`.
        """
        import torch  # lgtm [py/repeated-import]

        preprocessing = kwargs.get("preprocessing")
        if isinstance(preprocessing, tuple):
            from art.preprocessing.standardisation_mean_std.pytorch import StandardisationMeanStdPyTorch

            kwargs["preprocessing"] = StandardisationMeanStdPyTorch(mean=preprocessing[0], std=preprocessing[1])

        super().__init__(**kwargs)

        self._device_type = device_type

        # Set device
        if device_type == "cpu" or not torch.cuda.is_available():
            self._device = torch.device("cpu")
        else:
            cuda_idx = torch.cuda.current_device()
            self._device = torch.device("cuda:{}".format(cuda_idx))

        PyTorchEstimator._check_params(self)

    @property
    def device_type(self) -> str:
        """
        Return the type of device on which the estimator is run.

        :return: Type of device on which the estimator is run, either `gpu` or `cpu`.
        """
        return self._device_type  # type: ignore

    def predict(self, x: np.ndarray, batch_size: int = 128, **kwargs):
        """
        Perform prediction of the neural network for samples `x`.

        :param x: Samples of shape (nb_samples, nb_features) or (nb_samples, nb_pixels_1, nb_pixels_2,
                  nb_channels) or (nb_samples, nb_channels, nb_pixels_1, nb_pixels_2).
        :param batch_size: Batch size.
        :return: Predictions.
        :rtype: Format as expected by the `model`
        """
        return NeuralNetworkMixin.predict(self, x, batch_size=128, **kwargs)

    def fit(self, x: np.ndarray, y, batch_size: int = 128, nb_epochs: int = 20, **kwargs) -> None:
        """
        Fit the model of the estimator on the training data `x` and `y`.

        :param x: Samples of shape (nb_samples, nb_features) or (nb_samples, nb_pixels_1, nb_pixels_2,
                  nb_channels) or (nb_samples, nb_channels, nb_pixels_1, nb_pixels_2).
        :param y: Target values.
        :type y: Format as expected by the `model`
        :param batch_size: Batch size.
        :param nb_epochs: Number of training epochs.
        """
        NeuralNetworkMixin.fit(self, x, y, batch_size=128, nb_epochs=20, **kwargs)

    def set_params(self, **kwargs) -> None:
        """
        Take a dictionary of parameters and apply checks before setting them as attributes.

        :param kwargs: A dictionary of attributes.
        """
        super().set_params(**kwargs)
        self._check_params()

    def _check_params(self) -> None:
        from art.defences.preprocessor.preprocessor import PreprocessorPyTorch

        super()._check_params()
        self.all_framework_preprocessing = all(
            [isinstance(p, PreprocessorPyTorch) for p in self.preprocessing_operations]
        )

    def _apply_preprocessing(self, x, y, fit: bool = False, no_grad=True) -> Tuple[Any, Any]:
        """
        Apply all preprocessing defences of the estimator on the raw inputs `x` and `y`. This function is should
        only be called from function `_apply_preprocessing`.

        The method overrides art.estimators.estimator::BaseEstimator._apply_preprocessing().
        It requires all defenses to have a method `forward()`.
        It converts numpy arrays to PyTorch tensors first, then chains a series of defenses by calling
        defence.forward() which contains PyTorch operations. At the end, it converts PyTorch tensors
        back to numpy arrays.

        :param x: Samples.
        :type x: Format as expected by the `model`
        :param y: Target values.
        :type y: Format as expected by the `model`
        :param fit: `True` if the function is call before fit/training and `False` if the function is called before a
                    predict operation.
        :param no_grad: `True` if no gradients required.
        :type no_grad: bool
        :return: Tuple of `x` and `y` after applying the defences and standardisation.
        :rtype: Format as expected by the `model`
        """
<<<<<<< HEAD
        import torch
        from art.preprocessing.standardisation_mean_std.numpy import StandardisationMeanStd
        from art.preprocessing.standardisation_mean_std.pytorch import StandardisationMeanStdPyTorch
=======
        import torch  # lgtm [py/repeated-import]

        from art.preprocessing.standardisation_mean_std.standardisation_mean_std import StandardisationMeanStd
        from art.preprocessing.standardisation_mean_std.standardisation_mean_std_pytorch import (
            StandardisationMeanStdPyTorch,
        )
>>>>>>> fa4fe6a2

        if not self.preprocessing_operations:
            return x, y

        if isinstance(x, torch.Tensor):
            input_is_tensor = True
        else:
            input_is_tensor = False

        if self.all_framework_preprocessing and not (not input_is_tensor and x.dtype == np.object):
            if not input_is_tensor:
                # Convert np arrays to torch tensors.
                x = torch.tensor(x, device=self._device)
                if y is not None:
                    y = torch.tensor(y, device=self._device)

            def chain_processes(x, y):
                for preprocess in self.preprocessing_operations:
                    if fit:
                        if preprocess.apply_fit:
                            x, y = preprocess.forward(x, y)
                    else:
                        if preprocess.apply_predict:
                            x, y = preprocess.forward(x, y)
                return x, y

            if no_grad:
                with torch.no_grad():
                    x, y = chain_processes(x, y)
            else:
                x, y = chain_processes(x, y)

            # Convert torch tensors back to np arrays.
            if not input_is_tensor:
                x = x.cpu().numpy()
                if y is not None:
                    y = y.cpu().numpy()

        elif len(self.preprocessing_operations) == 1 or (
            len(self.preprocessing_operations) == 2
            and isinstance(self.preprocessing_operations[-1], (StandardisationMeanStd, StandardisationMeanStdPyTorch))
        ):
            # Compatible with non-PyTorch defences if no chaining.
            for preprocess in self.preprocessing_operations:
                x, y = preprocess(x, y)

        else:
            raise NotImplementedError("The current combination of preprocessing types is not supported.")

        return x, y

    def _apply_preprocessing_gradient(self, x, gradients, fit=False):
        """
        Apply the backward pass to the gradients through all preprocessing defences that have been applied to `x`
        and `y` in the forward pass. This function is should only be called from function
        `_apply_preprocessing_gradient`.

        The method overrides art.estimators.estimator::LossGradientsMixin._apply_preprocessing_gradient().
        It requires all defenses to have a method estimate_forward().
        It converts numpy arrays to PyTorch tensors first, then chains a series of defenses by calling
        defence.estimate_forward() which contains differentiable estimate of the operations. At the end,
        it converts PyTorch tensors back to numpy arrays.

        :param x: Samples.
        :type x: Format as expected by the `model`
        :param gradients: Gradients before backward pass through preprocessing defences.
        :type gradients: Format as expected by the `model`
        :param fit: `True` if the gradients are computed during training.
        :return: Gradients after backward pass through preprocessing defences.
        :rtype: Format as expected by the `model`
        """
<<<<<<< HEAD
        import torch
        from art.preprocessing.standardisation_mean_std.numpy import StandardisationMeanStd
        from art.preprocessing.standardisation_mean_std.pytorch import StandardisationMeanStdPyTorch
=======
        import torch  # lgtm [py/repeated-import]

        from art.preprocessing.standardisation_mean_std.standardisation_mean_std import StandardisationMeanStd
        from art.preprocessing.standardisation_mean_std.standardisation_mean_std_pytorch import (
            StandardisationMeanStdPyTorch,
        )
>>>>>>> fa4fe6a2

        if not self.preprocessing_operations:
            return gradients

        if isinstance(x, torch.Tensor):
            input_is_tensor = True
        else:
            input_is_tensor = False

        if self.all_framework_preprocessing and not (not input_is_tensor and x.dtype == np.object):
            # Convert np arrays to torch tensors.
            x = torch.tensor(x, device=self._device, requires_grad=True)
            gradients = torch.tensor(gradients, device=self._device)
            x_orig = x

            for preprocess in self.preprocessing_operations:
                if fit:
                    if preprocess.apply_fit:
                        x = preprocess.estimate_forward(x)
                else:
                    if preprocess.apply_predict:
                        x = preprocess.estimate_forward(x)

            x.backward(gradients)

            # Convert torch tensors back to np arrays.
            gradients = x_orig.grad.detach().cpu().numpy()
            if gradients.shape != x_orig.shape:
                raise ValueError(
                    "The input shape is {} while the gradient shape is {}".format(x.shape, gradients.shape)
                )

        elif len(self.preprocessing_operations) == 1 or (
            len(self.preprocessing_operations) == 2
            and isinstance(self.preprocessing_operations[-1], (StandardisationMeanStd, StandardisationMeanStdPyTorch))
        ):
            # Compatible with non-PyTorch defences if no chaining.
            for preprocess in self.preprocessing_operations[::-1]:
                if fit:
                    if preprocess.apply_fit:
                        gradients = preprocess.estimate_gradient(x, gradients)
                else:
                    if preprocess.apply_predict:
                        gradients = preprocess.estimate_gradient(x, gradients)

        else:
            raise NotImplementedError("The current combination of preprocessing types is not supported.")

        return gradients

    def _set_layer(self, train: bool, layerinfo: List["torch.nn.modules.Module"]) -> None:
        """
        Set all layers that are an instance of `layerinfo` into training or evaluation mode.

        :param train: False for evaluation mode.
        :param layerinfo: List of module types.
        """
        import torch  # lgtm [py/repeated-import]

        assert all([issubclass(l, torch.nn.modules.Module) for l in layerinfo])

        def set_train(layer, layerinfo=layerinfo):
            "Set layer into training mode if instance of `layerinfo`."
            if isinstance(layer, tuple(layerinfo)):
                layer.train()

        def set_eval(layer, layerinfo=layerinfo):
            "Set layer into evaluation mode if instance of `layerinfo`."
            if isinstance(layer, tuple(layerinfo)):
                layer.eval()

        if train:
            self._model.apply(set_train)
        else:
            self._model.apply(set_eval)

    def set_dropout(self, train: bool) -> None:
        """
        Set all dropout layers into train or eval mode.

        :param train: False for evaluation mode.
        """
        import torch  # lgtm [py/repeated-import]

        self._set_layer(train=train, layerinfo=[torch.nn.modules.dropout._DropoutNd])

    def set_batchnorm(self, train: bool) -> None:
        """
        Set all batch normalization layers into train or eval mode.

        :param train: False for evaluation mode.
        """
        import torch  # lgtm [py/repeated-import]

        self._set_layer(train=train, layerinfo=[torch.nn.modules.batchnorm._BatchNorm])<|MERGE_RESOLUTION|>--- conflicted
+++ resolved
@@ -150,18 +150,10 @@
         :return: Tuple of `x` and `y` after applying the defences and standardisation.
         :rtype: Format as expected by the `model`
         """
-<<<<<<< HEAD
-        import torch
+        import torch  # lgtm [py/repeated-import]
+
         from art.preprocessing.standardisation_mean_std.numpy import StandardisationMeanStd
         from art.preprocessing.standardisation_mean_std.pytorch import StandardisationMeanStdPyTorch
-=======
-        import torch  # lgtm [py/repeated-import]
-
-        from art.preprocessing.standardisation_mean_std.standardisation_mean_std import StandardisationMeanStd
-        from art.preprocessing.standardisation_mean_std.standardisation_mean_std_pytorch import (
-            StandardisationMeanStdPyTorch,
-        )
->>>>>>> fa4fe6a2
 
         if not self.preprocessing_operations:
             return x, y
@@ -233,18 +225,10 @@
         :return: Gradients after backward pass through preprocessing defences.
         :rtype: Format as expected by the `model`
         """
-<<<<<<< HEAD
-        import torch
+        import torch  # lgtm [py/repeated-import]
+
         from art.preprocessing.standardisation_mean_std.numpy import StandardisationMeanStd
         from art.preprocessing.standardisation_mean_std.pytorch import StandardisationMeanStdPyTorch
-=======
-        import torch  # lgtm [py/repeated-import]
-
-        from art.preprocessing.standardisation_mean_std.standardisation_mean_std import StandardisationMeanStd
-        from art.preprocessing.standardisation_mean_std.standardisation_mean_std_pytorch import (
-            StandardisationMeanStdPyTorch,
-        )
->>>>>>> fa4fe6a2
 
         if not self.preprocessing_operations:
             return gradients
