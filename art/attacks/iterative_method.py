# MIT License
#
# Copyright (C) IBM Corporation 2018
#
# Permission is hereby granted, free of charge, to any person obtaining a copy of this software and associated
# documentation files (the "Software"), to deal in the Software without restriction, including without limitation the
# rights to use, copy, modify, merge, publish, distribute, sublicense, and/or sell copies of the Software, and to permit
# persons to whom the Software is furnished to do so, subject to the following conditions:
#
# The above copyright notice and this permission notice shall be included in all copies or substantial portions of the
# Software.
#
# THE SOFTWARE IS PROVIDED "AS IS", WITHOUT WARRANTY OF ANY KIND, EXPRESS OR IMPLIED, INCLUDING BUT NOT LIMITED TO THE
# WARRANTIES OF MERCHANTABILITY, FITNESS FOR A PARTICULAR PURPOSE AND NONINFRINGEMENT. IN NO EVENT SHALL THE
# AUTHORS OR COPYRIGHT HOLDERS BE LIABLE FOR ANY CLAIM, DAMAGES OR OTHER LIABILITY, WHETHER IN AN ACTION OF CONTRACT,
# TORT OR OTHERWISE, ARISING FROM, OUT OF OR IN CONNECTION WITH THE SOFTWARE OR THE USE OR OTHER DEALINGS IN THE
# SOFTWARE.
from __future__ import absolute_import, division, print_function, unicode_literals

import logging

import numpy as np

from art.attacks import FastGradientMethod
from art.utils import compute_success, get_labels_np_array

logger = logging.getLogger(__name__)


class BasicIterativeMethod(FastGradientMethod):
    """
    The Basic Iterative Method is the iterative version of FGM and FGSM.
    Paper link: https://arxiv.org/abs/1607.02533
    """
    attack_params = FastGradientMethod.attack_params + ['eps_step', 'max_iter', 'batch_size']

    def __init__(self, classifier, norm=np.inf, eps=.3, eps_step=0.1, max_iter=20, targeted=False, num_random_init=0,
                 batch_size=128):
        """
        Create a :class:`.BasicIterativeMethod` instance.

        :param classifier: A trained model.
        :type classifier: :class:`.Classifier`
        :param norm: Order of the norm. Possible values: np.inf, 1 or 2.
        :type norm: `int`
        :param eps: Maximum perturbation that the attacker can introduce.
        :type eps: `float`
        :param eps_step: Attack step size (input variation) at each iteration.
        :type eps_step: `float`
        :param max_iter: The maximum number of iterations.
        :type max_iter: `int`
        :param targeted: Should the attack target one specific class
        :type targeted: `bool`
        :param num_random_init: Number of random initialisations within the epsilon ball. For num_random_init=0
        starting at the original input.
        :type num_random_init: `int`
        :param batch_size: Batch size
        :type batch_size: `int`
        """
        super(BasicIterativeMethod, self).__init__(classifier, norm=norm, eps=eps, targeted=targeted,
                                                   num_random_init=num_random_init, batch_size=batch_size)

        if eps_step > eps:
            raise ValueError('The iteration step `eps_step` has to be smaller than the total attack `eps`.')
        self.eps_step = eps_step

        if max_iter <= 0:
            raise ValueError('The number of iterations `max_iter` has to be a positive integer.')
        self.max_iter = int(max_iter)

        self._project = False

    def generate(self, x, **kwargs):
        """
        Generate adversarial samples and return them in an array.

        :param x: An array with the original inputs.
        :type x: `np.ndarray`
        :param norm: Order of the norm. Possible values: np.inf, 1 or 2.
        :type norm: `int`
        :param eps: Maximum perturbation that the attacker can introduce.
        :type eps: `float`
        :param eps_step: Attack step size (input variation) at each iteration.
        :type eps_step: `float`
        :param y: The labels for the data `x`. Only provide this parameter if you'd like to use true
                  labels when crafting adversarial samples. Otherwise, model predictions are used as labels to avoid the
                  "label leaking" effect (explained in this paper: https://arxiv.org/abs/1611.01236). Default is `None`.
                  Labels should be one-hot-encoded.
        :type y: `np.ndarray`
        :param num_random_init: Number of random initialisations within the epsilon ball. For num_random_init=0
        starting at the original input.
        :type num_random_init: `int`
        :param batch_size: Batch size
        :type batch_size: `int`
        :return: An array holding the adversarial examples.
        :rtype: `np.ndarray`
        """
        from art.utils import projection

        self.set_params(**kwargs)

        if 'y' not in kwargs or kwargs[str('y')] is None:
            # Throw error if attack is targeted, but no targets are provided
            if self.targeted:
                raise ValueError('Target labels `y` need to be provided for a targeted attack.')

            # Use model predictions as correct outputs
            targets = get_labels_np_array(self.classifier.predict(x))
        else:
            targets = kwargs['y']

        adv_x_best = None
        rate_best = 0.0

        for i_random_init in range(max(1, self.num_random_init)):

<<<<<<< HEAD
            adv_x = x.copy()

            for i_max_iter in range(self.max_iter):

                adv_x = self._compute(adv_x, targets, self.eps, self.eps_step, self.num_random_init > 0 and i_max_iter == 0)

                if self._project:
                    noise = projection(adv_x - x, self.eps, self.norm)
                    adv_x = x + noise

            rate = 100 * compute_success(self.classifier, x, targets, adv_x, self.targeted)

            if rate > rate_best or adv_x_best is None:
                rate_best = rate
                adv_x_best = adv_x.copy()

        logger.info('Success rate of BIM attack: %.2f%%', rate_best)
=======
        logger.info('Success rate of BIM attack: %.2f%%',
                    100 * compute_success(self.classifier, x, targets, adv_x, self.targeted))
>>>>>>> 1c8990ed

        return adv_x_best

    def set_params(self, **kwargs):
        """
        Take in a dictionary of parameters and applies attack-specific checks before saving them as attributes.

        :param norm: Order of the norm. Possible values: np.inf, 1 or 2.
        :type norm: `int`
        :param eps: Maximum perturbation that the attacker can introduce.
        :type eps: `float`
        :param eps_step: Attack step size (input variation) at each iteration.
        :type eps_step: `float`
        :param num_random_init: Number of random initialisations within the epsilon ball. For num_random_init=0
        starting at the original input.
        :type num_random_init: `int`
        :param batch_size: Batch size
        :type batch_size: `int`
        """
        # Save attack-specific parameters
        super(BasicIterativeMethod, self).set_params(**kwargs)

        if self.eps_step > self.eps:
            raise ValueError('The iteration step `eps_step` has to be smaller than the total attack `eps`.')

        if self.max_iter <= 0:
            raise ValueError('The number of iterations `max_iter` has to be a positive integer.')

        return True<|MERGE_RESOLUTION|>--- conflicted
+++ resolved
@@ -113,8 +113,6 @@
         rate_best = 0.0
 
         for i_random_init in range(max(1, self.num_random_init)):
-
-<<<<<<< HEAD
             adv_x = x.copy()
 
             for i_max_iter in range(self.max_iter):
@@ -132,10 +130,6 @@
                 adv_x_best = adv_x.copy()
 
         logger.info('Success rate of BIM attack: %.2f%%', rate_best)
-=======
-        logger.info('Success rate of BIM attack: %.2f%%',
-                    100 * compute_success(self.classifier, x, targets, adv_x, self.targeted))
->>>>>>> 1c8990ed
 
         return adv_x_best
 
