from __future__ import absolute_import, division, print_function, unicode_literals
import numpy as np

from art.attacks import FastGradientMethod
from art.utils import to_categorical, get_labels_np_array


class BasicIterativeMethod(FastGradientMethod):
    """
    The Basic Iterative Method is the iterative version of FGM and FGSM. If target labels are not specified, the
    attack aims for the least likely class (the prediction with the lowest score) for each input.
    Paper link: https://arxiv.org/abs/1607.02533
    """
    attack_params = FastGradientMethod.attack_params + ['eps_step', 'max_iter']

    def __init__(self, classifier, norm=np.inf, eps=.3, eps_step=0.1, max_iter=20, targeted=False, random_init=False):
        """
        Create a :class:`BasicIterativeMethod` instance.

        :param classifier: A trained model.
        :type classifier: :class:`Classifier`
        :param norm: Order of the norm. Possible values: np.inf, 1 or 2.
        :type norm: `int`
        :param eps: Maximum perturbation that the attacker can introduce.
        :type eps: `float`
        :param eps_step: Attack step size (input variation) at each iteration.
        :type eps_step: `float`
        :param targeted: Should the attack target one specific class
        :type targeted: `bool`
        :param random_init: Whether to start at the original input or a random point within the epsilon ball
        :type random_init: `bool`
        """
        super(BasicIterativeMethod, self).__init__(classifier, norm=norm, eps=eps, targeted=targeted,
                                                   random_init=random_init)

        if eps_step > eps:
            raise ValueError('The iteration step `eps_step` has to be smaller than the total attack `eps`.')
        self.eps_step = eps_step

        if max_iter <= 0:
            raise ValueError('The number of iterations `max_iter` has to be a positive integer.')
        self.max_iter = int(max_iter)
        
        self._project = False
        
    def generate(self, x, **kwargs):
        """
        Generate adversarial samples and return them in an array.
        
        :param x: An array with the original inputs.
        :type x: `np.ndarray`
        :param norm: Order of the norm. Possible values: np.inf, 1 or 2.
        :type norm: `int`
        :param eps: Maximum perturbation that the attacker can introduce.
        :type eps: `float`
        :param eps_step: Attack step size (input variation) at each iteration.
        :type eps_step: `float`
        :param y: The labels for the data `x`. Only provide this parameter if you'd like to use true
                  labels when crafting adversarial samples. Otherwise, model predictions are used as labels to avoid the
                  "label leaking" effect (explained in this paper: https://arxiv.org/abs/1611.01236). Default is `None`.
                  Labels should be one-hot-encoded.
        :type y: `np.ndarray`
        :return: An array holding the adversarial examples.
        :rtype: `np.ndarray`
        """
        from art.utils import projection

        self.set_params(**kwargs)

        adv_x = x.copy()
        if 'y' not in kwargs or kwargs[str('y')] is None:
            # Throw error if attack is targeted, but no targets are provided
            if self.targeted:
                raise ValueError('Target labels `y` need to be provided for a targeted attack.')

            # Use model predictions as correct outputs
            targets = get_labels_np_array(self.classifier.predict(x))
        else:
            targets = kwargs['y']
        target_labels = np.argmax(targets, axis=1)

        for i in range(self.max_iter):
            # Adversarial crafting
<<<<<<< HEAD
            adv_x = self._compute(adv_x, targets, self.eps_step, self.random_init and i==0)
            
            if self._project:
                noise = projection(adv_x - x, self.eps, self.norm)               
                adv_x = x + noise
            
=======
            adv_x[active_indices] = self._compute(adv_x[active_indices], targets[active_indices], self.eps_step,
                                                  self.random_init)
            noise = projection(adv_x[active_indices] - x[active_indices], self.eps, self.norm)
            adv_x[active_indices] = x[active_indices] + noise
            adv_preds = self.classifier.predict(adv_x[active_indices])

            # Update active indices
            if self.targeted:
                active_subindices = np.where(target_labels[active_indices] != np.argmax(adv_preds, axis=1))[0]
            else:
                active_subindices = np.where(target_labels[active_indices] == np.argmax(adv_preds, axis=1))[0]
            
            active_indices = [active_indices[i] for i in active_subindices]

            # Stop if no more indices left to explore
            if len(active_indices) == 0:
                break

>>>>>>> 18592687
        return adv_x

    def set_params(self, **kwargs):
        """
        Take in a dictionary of parameters and applies attack-specific checks before saving them as attributes.
       
        :param norm: Order of the norm. Possible values: np.inf, 1 or 2.
        :type norm: `int`
        :param eps: Maximum perturbation that the attacker can introduce.
        :type eps: `float`
        :param eps_step: Attack step size (input variation) at each iteration.
        :type eps_step: `float`
        """
        # Save attack-specific parameters
        super(BasicIterativeMethod, self).set_params(**kwargs)

        if self.eps_step > self.eps:
            raise ValueError('The iteration step `eps_step` has to be smaller than the total attack `eps`.')

        if self.max_iter <= 0:
            raise ValueError('The number of iterations `max_iter` has to be a positive integer.')

        return True<|MERGE_RESOLUTION|>--- conflicted
+++ resolved
@@ -81,33 +81,12 @@
 
         for i in range(self.max_iter):
             # Adversarial crafting
-<<<<<<< HEAD
             adv_x = self._compute(adv_x, targets, self.eps_step, self.random_init and i==0)
             
             if self._project:
                 noise = projection(adv_x - x, self.eps, self.norm)               
                 adv_x = x + noise
-            
-=======
-            adv_x[active_indices] = self._compute(adv_x[active_indices], targets[active_indices], self.eps_step,
-                                                  self.random_init)
-            noise = projection(adv_x[active_indices] - x[active_indices], self.eps, self.norm)
-            adv_x[active_indices] = x[active_indices] + noise
-            adv_preds = self.classifier.predict(adv_x[active_indices])
 
-            # Update active indices
-            if self.targeted:
-                active_subindices = np.where(target_labels[active_indices] != np.argmax(adv_preds, axis=1))[0]
-            else:
-                active_subindices = np.where(target_labels[active_indices] == np.argmax(adv_preds, axis=1))[0]
-            
-            active_indices = [active_indices[i] for i in active_subindices]
-
-            # Stop if no more indices left to explore
-            if len(active_indices) == 0:
-                break
-
->>>>>>> 18592687
         return adv_x
 
     def set_params(self, **kwargs):
