# MIT License
#
# Copyright (C) The Adversarial Robustness Toolbox (ART) Authors 2019
#
# Permission is hereby granted, free of charge, to any person obtaining a copy of this software and associated
# documentation files (the "Software"), to deal in the Software without restriction, including without limitation the
# rights to use, copy, modify, merge, publish, distribute, sublicense, and/or sell copies of the Software, and to permit
# persons to whom the Software is furnished to do so, subject to the following conditions:
#
# The above copyright notice and this permission notice shall be included in all copies or substantial portions of the
# Software.
#
# THE SOFTWARE IS PROVIDED "AS IS", WITHOUT WARRANTY OF ANY KIND, EXPRESS OR IMPLIED, INCLUDING BUT NOT LIMITED TO THE
# WARRANTIES OF MERCHANTABILITY, FITNESS FOR A PARTICULAR PURPOSE AND NONINFRINGEMENT. IN NO EVENT SHALL THE
# AUTHORS OR COPYRIGHT HOLDERS BE LIABLE FOR ANY CLAIM, DAMAGES OR OTHER LIABILITY, WHETHER IN AN ACTION OF CONTRACT,
# TORT OR OTHERWISE, ARISING FROM, OUT OF OR IN CONNECTION WITH THE SOFTWARE OR THE USE OR OTHER DEALINGS IN THE
# SOFTWARE.
"""
This module implements poisoning attacks on Support Vector Machines.
"""
from __future__ import absolute_import, division, print_function, unicode_literals

import logging
from typing import Optional, Tuple

import numpy as np
from tqdm import tqdm

from art.attacks.attack import PoisoningAttackWhiteBox
from art.estimators.classification.scikitlearn import ScikitlearnSVC
from art.utils import compute_success


logger = logging.getLogger(__name__)


class PoisoningAttackSVM(PoisoningAttackWhiteBox):
    """
    Close implementation of poisoning attack on Support Vector Machines (SVM) by Biggio et al.

    | Paper link: https://arxiv.org/pdf/1206.6389.pdf
    """

    attack_params = PoisoningAttackWhiteBox.attack_params + [
        "classifier",
        "step",
        "eps",
        "x_train",
        "y_train",
        "x_val",
        "y_val",
    ]
    _estimator_requirements = (ScikitlearnSVC,)

    def __init__(
        self,
        classifier: "ScikitlearnSVC",
        step: Optional[float] = None,
        eps: Optional[float] = None,
        x_train: Optional[np.ndarray] = None,
        y_train: Optional[np.ndarray] = None,
        x_val: Optional[np.ndarray] = None,
        y_val: Optional[np.ndarray] = None,
        max_iter: int = 100,
    ) -> None:
        """
        Initialize an SVM poisoning attack.

        :param classifier: A trained :class:`.ScikitlearnSVC` classifier.
        :param step: The step size of the classifier.
        :param eps: The minimum difference in loss before convergence of the classifier.
        :param x_train: The training data used for classification.
        :param y_train: The training labels used for classification.
        :param x_val: The validation data used to test the attack.
        :param y_val: The validation labels used to test the attack.
        :param max_iter: The maximum number of iterations for the attack.
        :raises `NotImplementedError`, `TypeError`: If the argument classifier has the wrong type.
        """
        # pylint: disable=W0212
        from sklearn.svm import LinearSVC, SVC

        super(PoisoningAttackSVM, self).__init__(classifier)

        if isinstance(self.estimator.model, LinearSVC):
            self._estimator = ScikitlearnSVC(
                model=SVC(C=self.estimator.model.C, kernel="linear"), clip_values=self.estimator.clip_values,
            )
            self.estimator.fit(x_train, y_train)
        elif not isinstance(self.estimator.model, SVC):
            raise NotImplementedError("Model type '{}' not yet supported".format(type(self.estimator.model)))

        self.step = step
        self.eps = eps
        self.x_train = x_train
        self.y_train = y_train
        self.x_val = x_val
        self.y_val = y_val
        self.max_iter = max_iter
        self._check_params()

    def poison(self, x: np.ndarray, y: Optional[np.ndarray] = None, **kwargs) -> Tuple[np.ndarray, np.ndarray]:
        """
        Iteratively finds optimal attack points starting at values at `x`.

        :param x: An array with the points that initialize attack points.
<<<<<<< HEAD
        :param y: The target labels for the attack.
        :return: An tuple holding the `(poisoning_examples, poisoning_labels)`.
=======
        :type x: `np.ndarray`
        :param y: The target labels for the attack.
        :return: An tuple holding the (poisoning examples, poisoning labels).
        :rtype: `(np.ndarray, np.ndarray)`
>>>>>>> 83cc8514
        """
        if y is None:
            raise ValueError("Target labels `y` need to be provided for a targeted attack.")
        else:
            y_attack = np.copy(y)

        num_poison = len(x)
        if num_poison == 0:
            raise ValueError("Must input at least one poison point")

        num_features = len(x[0])
        train_data = np.copy(self.x_train)
        train_labels = np.copy(self.y_train)
        all_poison = []

        for attack_point, attack_label in tqdm(zip(x, y_attack), desc='SVM poisoning'):
            poison = self.generate_attack_point(attack_point, attack_label)
            all_poison.append(poison)
            train_data = np.vstack([train_data, poison])
            train_labels = np.vstack([train_labels, attack_label])

        x_adv = np.array(all_poison).reshape((num_poison, num_features))
        targeted = y is not None

        logger.info(
            "Success rate of poisoning attack SVM attack: %.2f%%",
            100 * compute_success(self.estimator, x, y, x_adv, targeted=targeted),
        )

        return x_adv, y_attack

    def _check_params(self) -> None:
        if self.step is not None and self.step <= 0:
            raise ValueError("Step size must be strictly positive.")
        if self.eps is not None and self.eps <= 0:
            raise ValueError("Value of eps must be strictly positive.")
        if self.max_iter <= 1:
            raise ValueError("Value of max_iter must be strictly positive.")

    def generate_attack_point(self, x_attack: np.ndarray, y_attack: np.ndarray) -> np.ndarray:
        """
        Generate a single poison attack the model, using `x_val` and `y_val` as validation points.
        The attack begins at the point init_attack. The attack class will be the opposite of the model's
        classification for `init_attack`.

        :param x_attack: The initial attack point.
        :param y_attack: The initial attack label.
        :return: A tuple containing the final attack point and the poisoned model.
        """
        # pylint: disable=W0212
        from sklearn.preprocessing import normalize

        poisoned_model = self.estimator.model
        y_t = np.argmax(self.y_train, axis=1)
        poisoned_model.fit(self.x_train, y_t)
        y_a = np.argmax(y_attack)
        attack_point = np.expand_dims(x_attack, axis=0)
        var_g = poisoned_model.decision_function(self.x_val)
        k_values = np.where(-var_g > 0)
        new_p = np.sum(var_g[k_values])
        old_p = np.copy(new_p)
        i = 0

        while new_p - old_p < self.eps and i < self.max_iter:
            old_p = new_p
            poisoned_input = np.vstack([self.x_train, attack_point])
            poisoned_labels = np.append(y_t, y_a)
            poisoned_model.fit(poisoned_input, poisoned_labels)

            unit_grad = normalize(self.attack_gradient(attack_point))
            attack_point += self.step * unit_grad
            lower, upper = self.estimator.clip_values
            new_attack = np.clip(attack_point, lower, upper)
            new_g = poisoned_model.decision_function(self.x_val)
            k_values = np.where(-new_g > 0)
            new_p = np.sum(new_g[k_values])
            i += 1
            attack_point = new_attack

        poisoned_input = np.vstack([self.x_train, attack_point])
        poisoned_labels = np.append(y_t, y_a)
        poisoned_model.fit(poisoned_input, poisoned_labels)
        return attack_point

    def predict_sign(self, vec: np.ndarray) -> np.ndarray:
        """
        Predicts the inputs by binary classifier and outputs -1 and 1 instead of 0 and 1.

        :param vec: An input array.
        :return: An array of -1/1 predictions.
        """
        # pylint: disable=W0212
        preds = self.estimator.model.predict(vec)
        return 2 * preds - 1

    def attack_gradient(self, attack_point: np.ndarray, tol: float = 0.0001) -> np.ndarray:
        """
        Calculates the attack gradient, or dP for this attack.
        See equation 8 in Biggio et al. Ch. 14

        :param attack_point: The current attack point.
        :param tol: Tolerance level.
        :return: The attack gradient.
        """
        # pylint: disable=W0212
        if self.x_val is None or self.y_val is None:
            raise ValueError("The values of `x_val` and `y_val` are required for computing the gradients.")

        art_model = self.estimator
        model = self.estimator.model
        grad = np.zeros((1, self.x_val.shape[1]))
        support_vectors = model.support_vectors_
        num_support = len(support_vectors)
        support_labels = np.expand_dims(self.predict_sign(support_vectors), axis=1)
        c_idx = np.isin(support_vectors, attack_point).all(axis=1)

        if not c_idx.any():
            return grad

        c_idx = np.where(c_idx > 0)[0][0]
        alpha_c = model.dual_coef_[0, c_idx]

        assert support_labels.shape == (num_support, 1)
        qss = art_model.q_submatrix(support_vectors, support_vectors)
        qss_inv = np.linalg.inv(qss + np.random.uniform(0, 0.01 * np.min(qss) + tol, (num_support, num_support)))
        zeta = np.matmul(qss_inv, support_labels)
        zeta = np.matmul(support_labels.T, zeta)
        nu_k = np.matmul(qss_inv, support_labels)
        for x_k, y_k in zip(self.x_val, self.y_val):
            y_k = 2 * np.expand_dims(np.argmax(y_k), axis=0) - 1

            q_ks = art_model.q_submatrix(np.array([x_k]), support_vectors)
            m_k = (1.0 / zeta) * np.matmul(q_ks, zeta * qss_inv - np.matmul(nu_k, nu_k.T)) + np.matmul(y_k, nu_k.T)
            d_q_sc = np.fromfunction(
                lambda i: art_model._get_kernel_gradient_sv(i, attack_point), (len(support_vectors),), dtype=int,
            )
            d_q_kc = art_model._kernel_grad(x_k, attack_point)
            grad += (np.matmul(m_k, d_q_sc) + d_q_kc) * alpha_c

        return grad<|MERGE_RESOLUTION|>--- conflicted
+++ resolved
@@ -103,15 +103,8 @@
         Iteratively finds optimal attack points starting at values at `x`.
 
         :param x: An array with the points that initialize attack points.
-<<<<<<< HEAD
         :param y: The target labels for the attack.
-        :return: An tuple holding the `(poisoning_examples, poisoning_labels)`.
-=======
-        :type x: `np.ndarray`
-        :param y: The target labels for the attack.
-        :return: An tuple holding the (poisoning examples, poisoning labels).
-        :rtype: `(np.ndarray, np.ndarray)`
->>>>>>> 83cc8514
+        :return: A tuple holding the `(poisoning_examples, poisoning_labels)`.
         """
         if y is None:
             raise ValueError("Target labels `y` need to be provided for a targeted attack.")
@@ -127,7 +120,7 @@
         train_labels = np.copy(self.y_train)
         all_poison = []
 
-        for attack_point, attack_label in tqdm(zip(x, y_attack), desc='SVM poisoning'):
+        for attack_point, attack_label in tqdm(zip(x, y_attack), desc="SVM poisoning"):
             poison = self.generate_attack_point(attack_point, attack_label)
             all_poison.append(poison)
             train_data = np.vstack([train_data, poison])
