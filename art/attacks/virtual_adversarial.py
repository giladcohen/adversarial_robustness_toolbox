from __future__ import absolute_import, division, print_function, unicode_literals

import logging

import numpy as np

from art.attacks.attack import Attack

logger = logging.getLogger(__name__)


class VirtualAdversarialMethod(Attack):
    """
    This attack was originally proposed by Miyato et al. (2016) and was used for virtual adversarial training.
    Paper link: https://arxiv.org/abs/1507.00677
    """
    attack_params = Attack.attack_params + ['eps', 'finite_diff', 'max_iter', 'batch_size']

<<<<<<< HEAD
    def __init__(self, classifier, max_iter=1, finite_diff=1e-6, eps=.1, expectation=None):
=======
    def __init__(self, classifier, max_iter=1, finite_diff=1e-6, eps=.1, batch_size=128):
>>>>>>> b97ab424
        """
        Create a VirtualAdversarialMethod instance.

        :param classifier: A trained model.
        :type classifier: :class:`Classifier`
        :param eps: Attack step (max input variation).
        :type eps: `float`
        :param finite_diff: The finite difference parameter.
        :type finite_diff: `float`
        :param max_iter: The maximum number of iterations.
        :type max_iter: `int`
<<<<<<< HEAD
        :param expectation: An expectation over transformations to be applied when computing
                            classifier gradients and predictions.
        :type expectation: :class:`ExpectationOverTransformations`
        """
        super(VirtualAdversarialMethod, self).__init__(classifier)

        kwargs = {'finite_diff': finite_diff, 'eps': eps, 'max_iter': max_iter, 'expectation': expectation}
=======
        :param batch_size: Batch size
        :type batch_size: `int`
        """
        super(VirtualAdversarialMethod, self).__init__(classifier)
        kwargs = {'finite_diff': finite_diff, 'eps': eps, 'max_iter': max_iter, 'batch_size': batch_size}
>>>>>>> b97ab424
        self.set_params(**kwargs)

    def generate(self, x, **kwargs):
        """
        Generate adversarial samples and return them in an array.

        :param x: An array with the original inputs to be attacked.
        :type x: `np.ndarray`
        :param eps: Attack step (max input variation).
        :type eps: `float`
        :param finite_diff: The finite difference parameter.
        :type finite_diff: `float`
        :param max_iter: The maximum number of iterations.
        :type max_iter: `int`
        :return: An array holding the adversarial examples.
        :rtype: `np.ndarray`
        """
        # Parse and save attack-specific parameters
        assert self.set_params(**kwargs)
        clip_min, clip_max = self.classifier.clip_values
        x_adv = np.copy(x)
        dims = list(x.shape[1:])
<<<<<<< HEAD
        preds = self._predict(x_adv, logits=False)
=======
        preds = self.classifier.predict(x_adv, logits=False)

        # Pick a small scalar to avoid division by 0
>>>>>>> b97ab424
        tol = 1e-10

        # Compute perturbation with implicit batching
        for batch_id in range(int(np.ceil(x_adv.shape[0] / float(self.batch_size)))):
            batch_index_1, batch_index_2 = batch_id * self.batch_size, (batch_id + 1) * self.batch_size
            batch = x_adv[batch_index_1:batch_index_2]

            # Main algorithm for each batch
            d = np.random.randn(*batch.shape)

            # Main loop of the algorithm
            for _ in range(self.max_iter):
                d = self._normalize(d)
<<<<<<< HEAD
                preds_new = self._predict((val + d)[None, ...], logits=False)
=======
                preds_new = self.classifier.predict(batch + d, logits=False)
>>>>>>> b97ab424

                from scipy.stats import entropy
                kl_div1 = entropy(np.transpose(preds[batch_index_1:batch_index_2]), np.transpose(preds_new))

                d_new = np.zeros_like(d)
<<<<<<< HEAD
                array_iter = np.nditer(d, op_flags=['readwrite'], flags=['multi_index'])
                for x in array_iter:
                    x[...] += self.finite_diff
                    preds_new = self._predict((val + d)[None, ...], logits=False)
                    kl_div2 = entropy(preds[ind], preds_new[0])
                    d_new[array_iter.multi_index] = (kl_div2 - kl_div1) / (self.finite_diff + tol)
                    x[...] -= self.finite_diff
=======
                for w in range(d.shape[1]):
                    for h in range(d.shape[2]):
                        for c in range(d.shape[3]):
                            d[:, w, h, c] += self.finite_diff
                            preds_new = self.classifier.predict(batch + d, logits=False)
                            kl_div2 = entropy(np.transpose(preds[batch_index_1:batch_index_2]), np.transpose(preds_new))
                            d_new[:, w, h, c] = (kl_div2 - kl_div1) / (self.finite_diff + tol)
                            d[:, w, h, c] -= self.finite_diff
>>>>>>> b97ab424
                d = d_new

            # Apply perturbation and clip
            x_adv[batch_index_1:batch_index_2] = np.clip(batch + self.eps * self._normalize(d), clip_min, clip_max)

        return x_adv

    @staticmethod
    def _normalize(x):
        """
        Apply L_2 batch normalization on `x`.

        :param x: The input array batch to normalize.
        :type x: `np.ndarray`
        :return: The normalized version of `x`.
        :rtype: `np.ndarray`
        """
        tol = 1e-10
        dims = x.shape

        x = x.reshape(dims[0], -1)
        inverse = (np.sum(x**2, axis=1) + tol) ** -.5
        x = x * inverse[:, None]
        x = np.reshape(x, dims)

        return x

    def set_params(self, **kwargs):
        """
        Take in a dictionary of parameters and applies attack-specific checks before saving them as attributes.

        :param eps: Attack step (max input variation).
        :type eps: `float`
        :param finite_diff: The finite difference parameter.
        :type finite_diff: `float`
        :param max_iter: The maximum number of iterations.
        :type max_iter: `int`
        :param batch_size: Internal size of batches on which adversarial samples are generated.
        :type batch_size: `int`
        """
        # Save attack-specific parameters
        super(VirtualAdversarialMethod, self).set_params(**kwargs)

        if not isinstance(self.max_iter, (int, np.int)) or self.max_iter <= 0:
            raise ValueError("The number of iterations must be a positive integer.")

        if self.eps <= 0:
            raise ValueError("The attack step must be positive.")

        if not isinstance(self.finite_diff, float) or self.finite_diff <= 0:
            raise ValueError("The finite difference parameter must be a positive float.")

        if self.batch_size <= 0:
            raise ValueError('The batch size `batch_size` has to be positive.')

        return True
<|MERGE_RESOLUTION|>--- conflicted
+++ resolved
@@ -16,11 +16,7 @@
     """
     attack_params = Attack.attack_params + ['eps', 'finite_diff', 'max_iter', 'batch_size']
 
-<<<<<<< HEAD
-    def __init__(self, classifier, max_iter=1, finite_diff=1e-6, eps=.1, expectation=None):
-=======
-    def __init__(self, classifier, max_iter=1, finite_diff=1e-6, eps=.1, batch_size=128):
->>>>>>> b97ab424
+    def __init__(self, classifier, max_iter=1, finite_diff=1e-6, eps=.1, batch_size=128, expectation=None):
         """
         Create a VirtualAdversarialMethod instance.
 
@@ -32,21 +28,18 @@
         :type finite_diff: `float`
         :param max_iter: The maximum number of iterations.
         :type max_iter: `int`
-<<<<<<< HEAD
+        :param batch_size: Batch size
+        :type batch_size: `int`
         :param expectation: An expectation over transformations to be applied when computing
                             classifier gradients and predictions.
         :type expectation: :class:`ExpectationOverTransformations`
         """
         super(VirtualAdversarialMethod, self).__init__(classifier)
-
-        kwargs = {'finite_diff': finite_diff, 'eps': eps, 'max_iter': max_iter, 'expectation': expectation}
-=======
-        :param batch_size: Batch size
-        :type batch_size: `int`
-        """
-        super(VirtualAdversarialMethod, self).__init__(classifier)
-        kwargs = {'finite_diff': finite_diff, 'eps': eps, 'max_iter': max_iter, 'batch_size': batch_size}
->>>>>>> b97ab424
+        kwargs = {'finite_diff': finite_diff,
+                  'eps': eps,
+                  'max_iter': max_iter,
+                  'batch_size': batch_size,
+                  'expectation': expectation}
         self.set_params(**kwargs)
 
     def generate(self, x, **kwargs):
@@ -69,13 +62,9 @@
         clip_min, clip_max = self.classifier.clip_values
         x_adv = np.copy(x)
         dims = list(x.shape[1:])
-<<<<<<< HEAD
         preds = self._predict(x_adv, logits=False)
-=======
-        preds = self.classifier.predict(x_adv, logits=False)
 
         # Pick a small scalar to avoid division by 0
->>>>>>> b97ab424
         tol = 1e-10
 
         # Compute perturbation with implicit batching
@@ -89,34 +78,20 @@
             # Main loop of the algorithm
             for _ in range(self.max_iter):
                 d = self._normalize(d)
-<<<<<<< HEAD
-                preds_new = self._predict((val + d)[None, ...], logits=False)
-=======
-                preds_new = self.classifier.predict(batch + d, logits=False)
->>>>>>> b97ab424
+                preds_new = self._predict(batch + d, logits=False)
 
                 from scipy.stats import entropy
                 kl_div1 = entropy(np.transpose(preds[batch_index_1:batch_index_2]), np.transpose(preds_new))
 
                 d_new = np.zeros_like(d)
-<<<<<<< HEAD
-                array_iter = np.nditer(d, op_flags=['readwrite'], flags=['multi_index'])
-                for x in array_iter:
-                    x[...] += self.finite_diff
-                    preds_new = self._predict((val + d)[None, ...], logits=False)
-                    kl_div2 = entropy(preds[ind], preds_new[0])
-                    d_new[array_iter.multi_index] = (kl_div2 - kl_div1) / (self.finite_diff + tol)
-                    x[...] -= self.finite_diff
-=======
                 for w in range(d.shape[1]):
                     for h in range(d.shape[2]):
                         for c in range(d.shape[3]):
                             d[:, w, h, c] += self.finite_diff
-                            preds_new = self.classifier.predict(batch + d, logits=False)
+                            preds_new = self._predict(batch + d, logits=False)
                             kl_div2 = entropy(np.transpose(preds[batch_index_1:batch_index_2]), np.transpose(preds_new))
                             d_new[:, w, h, c] = (kl_div2 - kl_div1) / (self.finite_diff + tol)
                             d[:, w, h, c] -= self.finite_diff
->>>>>>> b97ab424
                 d = d_new
 
             # Apply perturbation and clip
