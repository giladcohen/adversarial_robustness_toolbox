# MIT License
#
# Copyright (C) The Adversarial Robustness Toolbox (ART) Authors 2021
#
# Permission is hereby granted, free of charge, to any person obtaining a copy of this software and associated
# documentation files (the "Software"), to deal in the Software without restriction, including without limitation the
# rights to use, copy, modify, merge, publish, distribute, sublicense, and/or sell copies of the Software, and to permit
# persons to whom the Software is furnished to do so, subject to the following conditions:
#
# The above copyright notice and this permission notice shall be included in all copies or substantial portions of the
# Software.
#
# THE SOFTWARE IS PROVIDED "AS IS", WITHOUT WARRANTY OF ANY KIND, EXPRESS OR IMPLIED, INCLUDING BUT NOT LIMITED TO THE
# WARRANTIES OF MERCHANTABILITY, FITNESS FOR A PARTICULAR PURPOSE AND NONINFRINGEMENT. IN NO EVENT SHALL THE
# AUTHORS OR COPYRIGHT HOLDERS BE LIABLE FOR ANY CLAIM, DAMAGES OR OTHER LIABILITY, WHETHER IN AN ACTION OF CONTRACT,
# TORT OR OTHERWISE, ARISING FROM, OUT OF OR IN CONNECTION WITH THE SOFTWARE OR THE USE OR OTHER DEALINGS IN THE
# SOFTWARE.
"""
This module implements the adversarial patch attack `AdversarialPatch`. This attack generates an adversarial patch that
can be printed into the physical world with a common printer. The patch can be used to fool image and video estimators.

| Paper link: https://arxiv.org/abs/1712.09665
"""
from __future__ import absolute_import, division, print_function, unicode_literals

import logging
from typing import Optional, Tuple, Union, TYPE_CHECKING

import numpy as np
from tqdm.auto import trange

from art.attacks.attack import EvasionAttack
from art.attacks.evasion.adversarial_patch.utils import insert_transformed_patch
from art.estimators.estimator import BaseEstimator, NeuralNetworkMixin
from art.utils import check_and_transform_label_format, is_probability, to_categorical
from art.summary_writer import SummaryWriter

if TYPE_CHECKING:
    # pylint: disable=C0412
    import torch

    from art.utils import CLASSIFIER_NEURALNETWORK_TYPE

logger = logging.getLogger(__name__)


class AdversarialPatchPyTorch(EvasionAttack):
    """
    Implementation of the adversarial patch attack for square and rectangular images and videos in PyTorch.

    | Paper link: https://arxiv.org/abs/1712.09665
    """

    attack_params = EvasionAttack.attack_params + [
        "rotation_max",
        "scale_min",
        "scale_max",
        "distortion_scale_max",
        "learning_rate",
        "max_iter",
        "batch_size",
        "patch_shape",
        "optimizer",
        "targeted",
        "summary_writer",
        "verbose",
    ]

    _estimator_requirements = (BaseEstimator, NeuralNetworkMixin)

    def __init__(
        self,
        estimator: "CLASSIFIER_NEURALNETWORK_TYPE",
        rotation_max: float = 22.5,
        scale_min: float = 0.1,
        scale_max: float = 1.0,
        distortion_scale_max: float = 0.0,
        learning_rate: float = 5.0,
        max_iter: int = 500,
        batch_size: int = 16,
        patch_shape: Tuple[int, int, int] = (3, 224, 224),
        patch_location: Optional[Tuple[int, int]] = None,
        patch_type: str = "circle",
        optimizer: str = "Adam",
        targeted: bool = True,
        summary_writer: Union[str, bool, SummaryWriter] = False,
        verbose: bool = True,
    ):
        """
        Create an instance of the :class:`.AdversarialPatchPyTorch`.

        :param estimator: A trained estimator.
        :param rotation_max: The maximum rotation applied to random patches. The value is expected to be in the
               range `[0, 180]`.
        :param scale_min: The minimum scaling applied to random patches. The value should be in the range `[0, 1]`,
               but less than `scale_max`.
        :param scale_max: The maximum scaling applied to random patches. The value should be in the range `[0, 1]`, but
               larger than `scale_min`.
        :param distortion_scale_max: The maximum distortion scale for perspective transformation in range `[0, 1]`. If
               distortion_scale_max=0.0 the perspective transformation sampling will be disabled.
        :param learning_rate: The learning rate of the optimization. For `optimizer="pgd"` the learning rate gets
                              multiplied with the sign of the loss gradients.
        :param max_iter: The number of optimization steps.
        :param batch_size: The size of the training batch.
        :param patch_shape: The shape of the adversarial patch as a tuple of shape CHW (nb_channels, height, width).
        :param patch_location: The location of the adversarial patch as a tuple of shape (upper left x, upper left y).
        :param patch_type: The patch type, either circle or square.
        :param optimizer: The optimization algorithm. Supported values: "Adam", and "pgd". "pgd" corresponds to
                          projected gradient descent in L-Inf norm.
        :param targeted: Indicates whether the attack is targeted (True) or untargeted (False).
        :param summary_writer: Activate summary writer for TensorBoard.
                               Default is `False` and deactivated summary writer.
                               If `True` save runs/CURRENT_DATETIME_HOSTNAME in current directory.
                               If of type `str` save in path.
                               If of type `SummaryWriter` apply provided custom summary writer.
                               Use hierarchical folder structure to compare between runs easily. e.g. pass in
                               ‘runs/exp1’, ‘runs/exp2’, etc. for each new experiment to compare across them.
        :param verbose: Show progress bars.
        """
        import torch  # lgtm [py/repeated-import]
        import torchvision

        torch_version = list(map(int, torch.__version__.lower().split("+")[0].split(".")))
        torchvision_version = list(map(int, torchvision.__version__.lower().split("+")[0].split(".")))
        assert torch_version[0] >= 1 and torch_version[1] >= 7, "AdversarialPatchPyTorch requires torch>=1.7.0"
        assert (
            torchvision_version[0] >= 0 and torchvision_version[1] >= 8
        ), "AdversarialPatchPyTorch requires torchvision>=0.8.0"

        super().__init__(estimator=estimator, summary_writer=summary_writer)
        self.rotation_max = rotation_max
        self.scale_min = scale_min
        self.scale_max = scale_max
        self.distortion_scale_max = distortion_scale_max
        self.learning_rate = learning_rate
        self.max_iter = max_iter
        self.batch_size = batch_size
        self.patch_shape = patch_shape
        self.patch_location = patch_location
        self.patch_type = patch_type

<<<<<<< HEAD
        self.image_shape = estimator.input_shape
=======
        self.image_shape = classifier.input_shape
        self.targeted = targeted
>>>>>>> 0e80d854
        self.verbose = verbose
        self._check_params()

        self.i_h_patch = 1
        self.i_w_patch = 2

        self.input_shape = self.estimator.input_shape

        self.nb_dims = len(self.image_shape)
        if self.nb_dims == 3:
            self.i_h = 1
            self.i_w = 2
        elif self.nb_dims == 4:
            self.i_h = 2
            self.i_w = 3

        if self.patch_shape[1] != self.patch_shape[2]:  # pragma: no cover
            raise ValueError("Patch height and width need to be the same.")

        if not (  # pragma: no cover
            self.estimator.postprocessing_defences is None or self.estimator.postprocessing_defences == []
        ):
            raise ValueError(
                "Framework-specific implementation of Adversarial Patch attack does not yet support "
                + "postprocessing defences."
            )

        mean_value = (self.estimator.clip_values[1] - self.estimator.clip_values[0]) / 2.0 + self.estimator.clip_values[
            0
        ]
        self._initial_value = np.ones(self.patch_shape) * mean_value
        self._patch = torch.tensor(self._initial_value, requires_grad=True, device=self.estimator.device)

        self._optimizer_string = optimizer
        if self._optimizer_string == "Adam":
            self._optimizer = torch.optim.Adam([self._patch], lr=self.learning_rate)

    def _train_step(
        self, images: "torch.Tensor", target: "torch.Tensor", mask: Optional["torch.Tensor"] = None
    ) -> "torch.Tensor":
        import torch  # lgtm [py/repeated-import]

        self.estimator.model.zero_grad()
        loss = self._loss(images, target, mask)
        loss.backward(retain_graph=True)

        if self._optimizer_string == "pgd":
            gradients = self._patch.grad.sign() * self.learning_rate

            with torch.no_grad():
                self._patch[:] = torch.clamp(
                    self._patch + gradients, min=self.estimator.clip_values[0], max=self.estimator.clip_values[1]
                )
        else:
            self._optimizer.step()

            with torch.no_grad():
                self._patch[:] = torch.clamp(
                    self._patch, min=self.estimator.clip_values[0], max=self.estimator.clip_values[1]
                )

        return loss

    def _predictions(
        self, images: "torch.Tensor", mask: Optional["torch.Tensor"], target: Optional["torch.Tensor"]
    ) -> Tuple["torch.Tensor", "torch.Tensor"]:
        import torch  # lgtm [py/repeated-import]

        patched_input = self._random_overlay(images, self._patch, mask=mask)
        patched_input = torch.clamp(
            patched_input,
            min=self.estimator.clip_values[0],
            max=self.estimator.clip_values[1],
        )

        predictions, target = self.estimator._predict_framework(patched_input, target)  # pylint: disable=W0212

        return predictions, target

    def _loss(self, images: "torch.Tensor", target: "torch.Tensor", mask: Optional["torch.Tensor"]) -> "torch.Tensor":
        import torch  # lgtm [py/repeated-import]

        if isinstance(target, torch.Tensor):

            predictions, target = self._predictions(images, mask, target)

            if self.use_logits:
                loss = torch.nn.functional.cross_entropy(
                    input=predictions, target=torch.argmax(target, dim=1), reduction="mean"
                )
            else:
                loss = torch.nn.functional.nll_loss(
                    input=predictions, target=torch.argmax(target, dim=1), reduction="mean"
                )

        else:
            patched_input = self._random_overlay(images, self._patch, mask=mask)
            patched_input = torch.clamp(
                patched_input,
                min=self.estimator.clip_values[0],
                max=self.estimator.clip_values[1],
            )

            loss = self.estimator.compute_loss(x=patched_input, y=target)

        if (not self.targeted and self._optimizer_string != "pgd") or self.targeted and self._optimizer_string == "pgd":
            loss = -loss

        return loss

    def _get_circular_patch_mask(self, nb_samples: int, sharpness: int = 40) -> "torch.Tensor":
        """
        Return a circular patch mask.
        """
        import torch  # lgtm [py/repeated-import]

        diameter = np.minimum(self.patch_shape[self.i_h_patch], self.patch_shape[self.i_w_patch])

        if self.patch_type == "circle":
            x = np.linspace(-1, 1, diameter)
            y = np.linspace(-1, 1, diameter)
            x_grid, y_grid = np.meshgrid(x, y, sparse=True)
            z_grid = (x_grid ** 2 + y_grid ** 2) ** sharpness
            image_mask = 1 - np.clip(z_grid, -1, 1)
        elif self.patch_type == "square":
            image_mask = np.ones((diameter, diameter))

        image_mask = np.expand_dims(image_mask, axis=0)
        image_mask = np.broadcast_to(image_mask, self.patch_shape)
        image_mask = torch.Tensor(np.array(image_mask)).to(self.estimator.device)
        image_mask = torch.stack([image_mask] * nb_samples, dim=0)
        return image_mask

    def _random_overlay(
        self,
        images: "torch.Tensor",
        patch: "torch.Tensor",
        scale: Optional[float] = None,
        mask: Optional["torch.Tensor"] = None,
    ) -> "torch.Tensor":
        import torch  # lgtm [py/repeated-import]
        import torchvision

        # Ensure channels-first
        if not self.estimator.channels_first:
            images = torch.permute(images, (0, 3, 1, 2))

        nb_samples = images.shape[0]

        image_mask = self._get_circular_patch_mask(nb_samples=nb_samples)
        image_mask = image_mask.float()

        self.image_shape = images.shape[1:]

        smallest_image_edge = np.minimum(self.image_shape[self.i_h], self.image_shape[self.i_w])

        image_mask = torchvision.transforms.functional.resize(
            img=image_mask,
            size=(smallest_image_edge, smallest_image_edge),
            interpolation=2,
        )

        pad_h_before = int((self.image_shape[self.i_h] - image_mask.shape[self.i_h_patch + 1]) / 2)
        pad_h_after = int(self.image_shape[self.i_h] - pad_h_before - image_mask.shape[self.i_h_patch + 1])

        pad_w_before = int((self.image_shape[self.i_w] - image_mask.shape[self.i_w_patch + 1]) / 2)
        pad_w_after = int(self.image_shape[self.i_w] - pad_w_before - image_mask.shape[self.i_w_patch + 1])

        image_mask = torchvision.transforms.functional.pad(
            img=image_mask,
            padding=[pad_w_before, pad_h_before, pad_w_after, pad_h_after],
            fill=0,
            padding_mode="constant",
        )

        if self.nb_dims == 4:
            image_mask = torch.unsqueeze(image_mask, dim=1)
            image_mask = torch.repeat_interleave(image_mask, dim=1, repeats=self.input_shape[0])

        image_mask = image_mask.float()

        patch = patch.float()
        padded_patch = torch.stack([patch] * nb_samples)

        padded_patch = torchvision.transforms.functional.resize(
            img=padded_patch,
            size=(smallest_image_edge, smallest_image_edge),
            interpolation=2,
        )

        padded_patch = torchvision.transforms.functional.pad(
            img=padded_patch,
            padding=[pad_w_before, pad_h_before, pad_w_after, pad_h_after],
            fill=0,
            padding_mode="constant",
        )

        if self.nb_dims == 4:
            padded_patch = torch.unsqueeze(padded_patch, dim=1)
            padded_patch = torch.repeat_interleave(padded_patch, dim=1, repeats=self.input_shape[0])

        padded_patch = padded_patch.float()

        image_mask_list = list()
        padded_patch_list = list()

        for i_sample in range(nb_samples):
            if scale is None:
                im_scale = np.random.uniform(low=self.scale_min, high=self.scale_max)
            else:
                im_scale = scale

            if mask is None:
                if self.patch_location is None:
                    padding_after_scaling_h = (
                        self.image_shape[self.i_h] - im_scale * padded_patch.shape[self.i_h + 1]
                    ) / 2.0
                    padding_after_scaling_w = (
                        self.image_shape[self.i_w] - im_scale * padded_patch.shape[self.i_w + 1]
                    ) / 2.0
                    x_shift = np.random.uniform(-padding_after_scaling_w, padding_after_scaling_w)
                    y_shift = np.random.uniform(-padding_after_scaling_h, padding_after_scaling_h)
                else:
                    padding_h = (self.image_shape[self.i_h] - im_scale * padded_patch.shape[self.i_h + 1]) / 2.0
                    padding_w = (self.image_shape[self.i_w] - im_scale * padded_patch.shape[self.i_w + 1]) / 2.0
                    x_shift = -padding_w + self.patch_location[0]
                    y_shift = -padding_h + self.patch_location[1]
            else:
                mask_2d = mask[i_sample, :, :]

                edge_x_0 = int(im_scale * padded_patch.shape[self.i_w + 1]) // 2
                edge_x_1 = int(im_scale * padded_patch.shape[self.i_w + 1]) - edge_x_0
                edge_y_0 = int(im_scale * padded_patch.shape[self.i_h + 1]) // 2
                edge_y_1 = int(im_scale * padded_patch.shape[self.i_h + 1]) - edge_y_0

                mask_2d[0:edge_x_0, :] = False
                if edge_x_1 > 0:
                    mask_2d[-edge_x_1:, :] = False
                mask_2d[:, 0:edge_y_0] = False
                if edge_y_1 > 0:
                    mask_2d[:, -edge_y_1:] = False

                num_pos = np.argwhere(mask_2d).shape[0]
                pos_id = np.random.choice(num_pos, size=1)
                pos = np.argwhere(mask_2d)[pos_id[0]]
                x_shift = pos[1] - self.image_shape[self.i_w] // 2
                y_shift = pos[0] - self.image_shape[self.i_h] // 2

            phi_rotate = float(np.random.uniform(-self.rotation_max, self.rotation_max))

            image_mask_i = image_mask[i_sample]

            height = padded_patch.shape[self.i_h + 1]
            width = padded_patch.shape[self.i_w + 1]

            half_height = height // 2
            half_width = width // 2
            topleft = [
                int(torch.randint(0, int(self.distortion_scale_max * half_width) + 1, size=(1,)).item()),
                int(torch.randint(0, int(self.distortion_scale_max * half_height) + 1, size=(1,)).item()),
            ]
            topright = [
                int(torch.randint(width - int(self.distortion_scale_max * half_width) - 1, width, size=(1,)).item()),
                int(torch.randint(0, int(self.distortion_scale_max * half_height) + 1, size=(1,)).item()),
            ]
            botright = [
                int(torch.randint(width - int(self.distortion_scale_max * half_width) - 1, width, size=(1,)).item()),
                int(torch.randint(height - int(self.distortion_scale_max * half_height) - 1, height, size=(1,)).item()),
            ]
            botleft = [
                int(torch.randint(0, int(self.distortion_scale_max * half_width) + 1, size=(1,)).item()),
                int(torch.randint(height - int(self.distortion_scale_max * half_height) - 1, height, size=(1,)).item()),
            ]
            startpoints = [[0, 0], [width - 1, 0], [width - 1, height - 1], [0, height - 1]]
            endpoints = [topleft, topright, botright, botleft]

            image_mask_i = torchvision.transforms.functional.perspective(
                img=image_mask_i, startpoints=startpoints, endpoints=endpoints, interpolation=2, fill=None
            )

            image_mask_i = torchvision.transforms.functional.affine(
                img=image_mask_i,
                angle=phi_rotate,
                translate=[x_shift, y_shift],
                scale=im_scale,
                shear=[0, 0],
                resample=0,
                fillcolor=None,
            )

            image_mask_list.append(image_mask_i)

            padded_patch_i = padded_patch[i_sample]

            padded_patch_i = torchvision.transforms.functional.perspective(
                img=padded_patch_i, startpoints=startpoints, endpoints=endpoints, interpolation=2, fill=None
            )

            padded_patch_i = torchvision.transforms.functional.affine(
                img=padded_patch_i,
                angle=phi_rotate,
                translate=[x_shift, y_shift],
                scale=im_scale,
                shear=[0, 0],
                resample=0,
                fillcolor=None,
            )

            padded_patch_list.append(padded_patch_i)

        image_mask = torch.stack(image_mask_list, dim=0)
        padded_patch = torch.stack(padded_patch_list, dim=0)
        inverted_mask = (
            torch.from_numpy(np.ones(shape=image_mask.shape, dtype=np.float32)).to(self.estimator.device) - image_mask
        )

        print("images.get_device()", images.get_device())
        print("inverted_mask.get_device()", inverted_mask.get_device())
        print("padded_patch.get_device()", padded_patch.get_device())
        print("image_mask.get_device()", image_mask.get_device())

        patched_images = images * inverted_mask + padded_patch * image_mask

        if not self.estimator.channels_first:
            patched_images = torch.permute(patched_images, (0, 2, 3, 1))

        return patched_images

    def generate(self, x: np.ndarray, y: Optional[np.ndarray] = None, **kwargs) -> Tuple[np.ndarray, np.ndarray]:
        """
        Generate an adversarial patch and return the patch and its mask in arrays.

        :param x: An array with the original input images of shape NCHW or input videos of shape NFCHW.
        :param y: An array with the original true labels.
        :param mask: An boolean array of shape equal to the shape of a single samples (1, H, W) or the shape of `x`
                     (N, H, W) without their channel dimensions. Any features for which the mask is True can be the
                     center location of the patch during sampling.
        :type mask: `np.ndarray`
        :return: An array with adversarial patch and an array of the patch mask.
        """
        import torch  # lgtm [py/repeated-import]

        shuffle = kwargs.get("shuffle", True)
        mask = kwargs.get("mask")
        if mask is not None:
            mask = mask.copy()
        mask = self._check_mask(mask=mask, x=x)

        if self.patch_location is not None and mask is not None:
            raise ValueError("Masks can only be used if the `patch_location` is `None`.")

        if y is None:  # pragma: no cover
            logger.info("Setting labels to estimator predictions and running untargeted attack because `y=None`.")
            y = to_categorical(np.argmax(self.estimator.predict(x=x), axis=1), nb_classes=self.estimator.nb_classes)

        if hasattr(self.estimator, "nb_classes"):
            y = check_and_transform_label_format(labels=y, nb_classes=self.estimator.nb_classes)

            # check if logits or probabilities
            y_pred = self.estimator.predict(x=x[[0]])

            if is_probability(y_pred):
                self.use_logits = False
            else:
                self.use_logits = True

        if isinstance(y, np.ndarray):
            x_tensor = torch.Tensor(x)
            y_tensor = torch.Tensor(y)

            if mask is None:
                dataset = torch.utils.data.TensorDataset(x_tensor, y_tensor)
                data_loader = torch.utils.data.DataLoader(
                    dataset=dataset,
                    batch_size=self.batch_size,
                    shuffle=shuffle,
                    drop_last=False,
                )
            else:
                mask_tensor = torch.Tensor(mask)
                dataset = torch.utils.data.TensorDataset(x_tensor, y_tensor, mask_tensor)
                data_loader = torch.utils.data.DataLoader(
                    dataset=dataset,
                    batch_size=self.batch_size,
                    shuffle=shuffle,
                    drop_last=False,
                )
        else:

            class ObjectDetectionDataset(torch.utils.data.Dataset):
                """
                Object detection dataset in PyTorch.
                """

                def __init__(self, x, y):
                    self.x = x
                    self.y = y

                def __len__(self):
                    return self.x.shape[0]

                def __getitem__(self, idx):
                    img = torch.from_numpy(self.x[idx])

                    target = {}
                    target["boxes"] = torch.from_numpy(self.y[idx]["boxes"])
                    target["labels"] = torch.from_numpy(self.y[idx]["labels"])
                    target["scores"] = torch.from_numpy(self.y[idx]["scores"])

                    return img, target

            class ObjectDetectionDatasetMask(torch.utils.data.Dataset):
                """
                Object detection dataset in PyTorch.
                """

                def __init__(self, x, y, mask):
                    self.x = x
                    self.y = y
                    self.mask = mask

                def __len__(self):
                    return self.x.shape[0]

                def __getitem__(self, idx):
                    img = torch.from_numpy(self.x[idx])

                    target = {}
                    target["boxes"] = torch.from_numpy(y[idx]["boxes"])
                    target["labels"] = torch.from_numpy(y[idx]["labels"])
                    target["scores"] = torch.from_numpy(y[idx]["scores"])
                    mask_i = torch.from_numpy(self.mask[idx])

                    return img, target, mask_i

            if mask is None:
                dataset = ObjectDetectionDataset(x, y)
            else:
                dataset = ObjectDetectionDatasetMask(x, y, mask)

            data_loader = torch.utils.data.DataLoader(
                dataset=dataset,
                batch_size=self.batch_size,
                shuffle=shuffle,
                drop_last=False,
            )

        for i_iter in trange(self.max_iter, desc="Adversarial Patch PyTorch", disable=not self.verbose):
            if mask is None:
                for images, target in data_loader:
                    images = images.to(self.estimator.device)
                    if isinstance(target, torch.Tensor):
                        target = target.to(self.estimator.device)
                    else:
                        target["boxes"] = target["boxes"].to(self.estimator.device)
                        target["labels"] = target["labels"].to(self.estimator.device)
                        target["scores"] = target["scores"].to(self.estimator.device)
                    _ = self._train_step(images=images, target=target, mask=None)
            else:
                for images, target, mask_i in data_loader:
                    images = images.to(self.estimator.device)
                    if isinstance(target, torch.Tensor):
                        target = target.to(self.estimator.device)
                    else:
                        target["boxes"] = target["boxes"].to(self.estimator.device)
                        target["labels"] = target["labels"].to(self.estimator.device)
                        target["scores"] = target["scores"].to(self.estimator.device)
                    mask_i = mask_i.to(self.estimator.device)
                    _ = self._train_step(images=images, target=target, mask=mask_i)

            # Write summary
            if self.summary_writer is not None:  # pragma: no cover
                x_patched = (
                    self._random_overlay(
                        images=torch.from_numpy(x).to(self.estimator.device), patch=self._patch, mask=mask
                    )
                    .detach()
                    .cpu()
                    .numpy()
                )

                self.summary_writer.update(
                    batch_id=0,
                    global_step=i_iter,
                    grad=None,
                    patch=self._patch,
                    estimator=self.estimator,
                    x=x_patched,
                    y=y,
                    targeted=self.targeted,
                )

        if self.summary_writer is not None:
            self.summary_writer.reset()

        return (
            self._patch.detach().cpu().numpy(),
            self._get_circular_patch_mask(nb_samples=1).cpu().numpy()[0],
        )

    def _check_mask(self, mask: np.ndarray, x: np.ndarray) -> np.ndarray:
        if mask is not None and (  # pragma: no cover
            (mask.dtype != bool)
            or not (mask.shape[0] == 1 or mask.shape[0] == x.shape[0])
            or not (mask.shape[1] == x.shape[self.i_h + 1] and mask.shape[2] == x.shape[self.i_w + 1])
        ):
            raise ValueError(
                "The shape of `mask` has to be equal to the shape of a single samples (1, H, W) or the"
                "shape of `x` (N, H, W) without their channel dimensions."
            )

        if mask is not None and mask.shape[0] == 1:
            mask = np.repeat(mask, repeats=x.shape[0], axis=0)

        return mask

    def apply_patch(
        self,
        x: np.ndarray,
        scale: float,
        patch_external: Optional[np.ndarray] = None,
        mask: Optional[np.ndarray] = None,
    ) -> np.ndarray:
        """
        A function to apply the learned adversarial patch to images or videos.

        :param x: Instances to apply randomly transformed patch.
        :param scale: Scale of the applied patch in relation to the estimator input shape.
        :param patch_external: External patch to apply to images `x`.
        :param mask: An boolean array of shape equal to the shape of a single samples (1, H, W) or the shape of `x`
                     (N, H, W) without their channel dimensions. Any features for which the mask is True can be the
                     center location of the patch during sampling.
        :return: The patched samples.
        """
        import torch  # lgtm [py/repeated-import]

        if mask is not None:
            mask = mask.copy()
        mask = self._check_mask(mask=mask, x=x)
        patch = patch_external if patch_external is not None else self._patch
        x = torch.Tensor(x).to(self.estimator.device)
        return self._random_overlay(images=x, patch=patch, scale=scale, mask=mask).detach().cpu().numpy()

    def reset_patch(self, initial_patch_value: Optional[Union[float, np.ndarray]] = None) -> None:
        """
        Reset the adversarial patch.

        :param initial_patch_value: Patch value to use for resetting the patch.
        """
        import torch  # lgtm [py/repeated-import]

        if initial_patch_value is None:
            self._patch.data = torch.Tensor(self._initial_value).double()
        elif isinstance(initial_patch_value, float):
            initial_value = np.ones(self.patch_shape) * initial_patch_value
            self._patch.data = torch.Tensor(initial_value).double()
        elif self._patch.shape == initial_patch_value.shape:
            self._patch.data = torch.Tensor(initial_patch_value).double()
        else:
            raise ValueError("Unexpected value for initial_patch_value.")

    @staticmethod
    def insert_transformed_patch(x: np.ndarray, patch: np.ndarray, image_coords: np.ndarray):
        """
        Insert patch to image based on given or selected coordinates.

        :param x: The image to insert the patch.
        :param patch: The patch to be transformed and inserted.
        :param image_coords: The coordinates of the 4 corners of the transformed, inserted patch of shape
            [[x1, y1], [x2, y2], [x3, y3], [x4, y4]] in pixel units going in clockwise direction, starting with upper
            left corner.
        :return: The input `x` with the patch inserted.
        """
        return insert_transformed_patch(x, patch, image_coords)

    def _check_params(self) -> None:
        super()._check_params()

        if not isinstance(self.distortion_scale_max, (float, int)) or 1.0 <= self.distortion_scale_max < 0.0:
            raise ValueError("The maximum distortion scale has to be greater than or equal 0.0 or smaller than 1.0.")

        if self.patch_location is not None and not (
            isinstance(self.patch_location, tuple)
            and len(self.patch_location) == 2
            and isinstance(self.patch_location[0], int)
            and self.patch_location[0] >= 0
            and isinstance(self.patch_location[1], int)
            and self.patch_location[1] >= 0
        ):
            raise ValueError(
                "The patch location has to be either `None` or a tuple of two integers greater than or equal 0."
            )

        if self.patch_type not in ["circle", "square"]:
            raise ValueError("The patch type has to be either `circle` or `square`.")<|MERGE_RESOLUTION|>--- conflicted
+++ resolved
@@ -139,12 +139,8 @@
         self.patch_location = patch_location
         self.patch_type = patch_type
 
-<<<<<<< HEAD
         self.image_shape = estimator.input_shape
-=======
-        self.image_shape = classifier.input_shape
         self.targeted = targeted
->>>>>>> 0e80d854
         self.verbose = verbose
         self._check_params()
 
