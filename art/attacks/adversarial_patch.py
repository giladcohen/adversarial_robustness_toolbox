--- conflicted
+++ resolved
@@ -93,15 +93,11 @@
         :rtype: `np.ndarray`
         """
         logger.info('Creating adversarial patch.')
-<<<<<<< HEAD
 
         if len(x.shape) == 2:
             raise ValueError('Feature vectors detected. The adversarial patch can only be applied to data with spatial '
                              'dimensions.')
 
-        self.set_params(**kwargs)
-=======
->>>>>>> 178eb402
         self.patch = (np.random.standard_normal(size=self.patch_shape)) * 20.0
 
         for i_step in range(self.max_iter):
