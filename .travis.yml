sudo: required
dist: trusty
language: python
env:
  - KERAS_BACKEND=tensorflow TENSORFLOW_V=1.5.0
<<<<<<< HEAD
  - KERAS_BACKEND=tensorflow TENSORFLOW_V=1.6.0
=======
>>>>>>> 5fd3912f
  - KERAS_BACKEND=tensorflow TENSORFLOW_V=1.7.0
  - KERAS_BACKEND=tensorflow TENSORFLOW_V=1.10.0
python:
  - "2.7"
  - "3.5"
matrix:
  include:
    - python: 3.5
      env: KERAS_BACKEND=tensorflow TENSORFLOW_V=1.10.0
      script:
        - (pycodestyle --max-line-length=120 art || exit 0) && (pylint -rn art || exit 0)

before_install:
  - if [[ "$TRAVIS_PYTHON_VERSION" == "2.7" ]]; then
      wget https://repo.continuum.io/miniconda/Miniconda2-latest-Linux-x86_64.sh -O miniconda.sh;
    else
      wget https://repo.continuum.io/miniconda/Miniconda3-latest-Linux-x86_64.sh -O miniconda.sh;
    fi
  - sed -i "s/tensorflow/tensorflow==${TENSORFLOW_V}/" test_requirements.txt
  - bash miniconda.sh -b -p $HOME/miniconda
  - export PATH="$HOME/miniconda/bin:$PATH"
  - hash -r
  - conda config --set always_yes yes --set changeps1 no
  - conda config --add channels pytorch
  - conda update -q conda
  - conda info -a

install:
  - conda create -q -n test-environment python=$TRAVIS_PYTHON_VERSION --yes --file requirements.txt
  - source activate test-environment
  - pip install -q -r test_requirements.txt
  - pip install pylint pycodestyle
  - conda install libgcc
  - export LD_LIBRARY_PATH=$LD_LIBRARY_PATH:/home/travis/miniconda/envs/test-environment/lib
  - export PYTHONPATH=".":$PYTHONPATH

script:
  - python -m unittest discover art/ -p '*_unittest.py'<|MERGE_RESOLUTION|>--- conflicted
+++ resolved
@@ -3,10 +3,6 @@
 language: python
 env:
   - KERAS_BACKEND=tensorflow TENSORFLOW_V=1.5.0
-<<<<<<< HEAD
-  - KERAS_BACKEND=tensorflow TENSORFLOW_V=1.6.0
-=======
->>>>>>> 5fd3912f
   - KERAS_BACKEND=tensorflow TENSORFLOW_V=1.7.0
   - KERAS_BACKEND=tensorflow TENSORFLOW_V=1.10.0
 python:
